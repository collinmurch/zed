use super::*;
use crate::{
    scroll::scroll_amount::ScrollAmount,
    test::{
        assert_text_with_selections, build_editor, editor_lsp_test_context::EditorLspTestContext,
        editor_test_context::EditorTestContext, select_ranges,
    },
    JoinLines,
};

use futures::StreamExt;
use gpui::{
    div,
    serde_json::{self, json},
    Div, TestAppContext, VisualTestContext, WindowBounds, WindowOptions,
};
use indoc::indoc;
use language::{
    language_settings::{AllLanguageSettings, AllLanguageSettingsContent, LanguageSettingsContent},
    BracketPairConfig, FakeLspAdapter, LanguageConfig, LanguageConfigOverride, LanguageRegistry,
    Override, Point,
};
use parking_lot::Mutex;
use project::project_settings::{LspSettings, ProjectSettings};
use project::FakeFs;
use std::sync::atomic;
use std::sync::atomic::AtomicUsize;
use std::{cell::RefCell, future::Future, rc::Rc, time::Instant};
use unindent::Unindent;
use util::{
    assert_set_eq,
    test::{marked_text_ranges, marked_text_ranges_by, sample_text, TextRangeMarker},
};
use workspace::{
    item::{FollowEvent, FollowableEvents, FollowableItem, Item, ItemHandle},
    NavigationEntry, ViewId,
};

// todo(finish edit tests)
// #[gpui::test]
// fn test_edit_events(cx: &mut TestAppContext) {
//     init_test(cx, |_| {});

//     let buffer = cx.build_model(|cx| {
//         let mut buffer = language::Buffer::new(0, cx.entity_id().as_u64(), "123456");
//         buffer.set_group_interval(Duration::from_secs(1));
//         buffer
//     });

//     let events = Rc::new(RefCell::new(Vec::new()));
//     let editor1 = cx.add_window({
//         let events = events.clone();
//         |cx| {
//             let view = cx.view().clone();
//             cx.subscribe(&view, move |_, _, event, _| {
//                 if matches!(event, Event::Edited | Event::BufferEdited) {
//                     events.borrow_mut().push(("editor1", event.clone()));
//                 }
//             })
//             .detach();
//             Editor::for_buffer(buffer.clone(), None, cx)
//         }
//     });

//     let editor2 = cx.add_window({
//         let events = events.clone();
//         |cx| {
//             cx.subscribe(&cx.view().clone(), move |_, _, event, _| {
//                 if matches!(event, Event::Edited | Event::BufferEdited) {
//                     events.borrow_mut().push(("editor2", event.clone()));
//                 }
//             })
//             .detach();
//             Editor::for_buffer(buffer.clone(), None, cx)
//         }
//     });

//     assert_eq!(mem::take(&mut *events.borrow_mut()), []);

//     // Mutating editor 1 will emit an `Edited` event only for that editor.
//     editor1.update(cx, |editor, cx| editor.insert("X", cx));
//     assert_eq!(
//         mem::take(&mut *events.borrow_mut()),
//         [
//             ("editor1", Event::Edited),
//             ("editor1", Event::BufferEdited),
//             ("editor2", Event::BufferEdited),
//         ]
//     );

//     // Mutating editor 2 will emit an `Edited` event only for that editor.
//     editor2.update(cx, |editor, cx| editor.delete(&Delete, cx));
//     assert_eq!(
//         mem::take(&mut *events.borrow_mut()),
//         [
//             ("editor2", Event::Edited),
//             ("editor1", Event::BufferEdited),
//             ("editor2", Event::BufferEdited),
//         ]
//     );

//     // Undoing on editor 1 will emit an `Edited` event only for that editor.
//     editor1.update(cx, |editor, cx| editor.undo(&Undo, cx));
//     assert_eq!(
//         mem::take(&mut *events.borrow_mut()),
//         [
//             ("editor1", Event::Edited),
//             ("editor1", Event::BufferEdited),
//             ("editor2", Event::BufferEdited),
//         ]
//     );

//     // Redoing on editor 1 will emit an `Edited` event only for that editor.
//     editor1.update(cx, |editor, cx| editor.redo(&Redo, cx));
//     assert_eq!(
//         mem::take(&mut *events.borrow_mut()),
//         [
//             ("editor1", Event::Edited),
//             ("editor1", Event::BufferEdited),
//             ("editor2", Event::BufferEdited),
//         ]
//     );

//     // Undoing on editor 2 will emit an `Edited` event only for that editor.
//     editor2.update(cx, |editor, cx| editor.undo(&Undo, cx));
//     assert_eq!(
//         mem::take(&mut *events.borrow_mut()),
//         [
//             ("editor2", Event::Edited),
//             ("editor1", Event::BufferEdited),
//             ("editor2", Event::BufferEdited),
//         ]
//     );

//     // Redoing on editor 2 will emit an `Edited` event only for that editor.
//     editor2.update(cx, |editor, cx| editor.redo(&Redo, cx));
//     assert_eq!(
//         mem::take(&mut *events.borrow_mut()),
//         [
//             ("editor2", Event::Edited),
//             ("editor1", Event::BufferEdited),
//             ("editor2", Event::BufferEdited),
//         ]
//     );

//     // No event is emitted when the mutation is a no-op.
//     editor2.update(cx, |editor, cx| {
//         editor.change_selections(None, cx, |s| s.select_ranges([0..0]));

//         editor.backspace(&Backspace, cx);
//     });
//     assert_eq!(mem::take(&mut *events.borrow_mut()), []);
// }

#[gpui::test]
fn test_undo_redo_with_selection_restoration(cx: &mut TestAppContext) {
    init_test(cx, |_| {});

    let mut now = Instant::now();
    let buffer = cx.build_model(|cx| language::Buffer::new(0, cx.entity_id().as_u64(), "123456"));
    let group_interval = buffer.update(cx, |buffer, _| buffer.transaction_group_interval());
    let buffer = cx.build_model(|cx| MultiBuffer::singleton(buffer, cx));
    let editor = cx.add_window(|cx| build_editor(buffer.clone(), cx));

    editor.update(cx, |editor, cx| {
        editor.start_transaction_at(now, cx);
        editor.change_selections(None, cx, |s| s.select_ranges([2..4]));

        editor.insert("cd", cx);
        editor.end_transaction_at(now, cx);
        assert_eq!(editor.text(cx), "12cd56");
        assert_eq!(editor.selections.ranges(cx), vec![4..4]);

        editor.start_transaction_at(now, cx);
        editor.change_selections(None, cx, |s| s.select_ranges([4..5]));
        editor.insert("e", cx);
        editor.end_transaction_at(now, cx);
        assert_eq!(editor.text(cx), "12cde6");
        assert_eq!(editor.selections.ranges(cx), vec![5..5]);

        now += group_interval + Duration::from_millis(1);
        editor.change_selections(None, cx, |s| s.select_ranges([2..2]));

        // Simulate an edit in another editor
        buffer.update(cx, |buffer, cx| {
            buffer.start_transaction_at(now, cx);
            buffer.edit([(0..1, "a")], None, cx);
            buffer.edit([(1..1, "b")], None, cx);
            buffer.end_transaction_at(now, cx);
        });

        assert_eq!(editor.text(cx), "ab2cde6");
        assert_eq!(editor.selections.ranges(cx), vec![3..3]);

        // Last transaction happened past the group interval in a different editor.
        // Undo it individually and don't restore selections.
        editor.undo(&Undo, cx);
        assert_eq!(editor.text(cx), "12cde6");
        assert_eq!(editor.selections.ranges(cx), vec![2..2]);

        // First two transactions happened within the group interval in this editor.
        // Undo them together and restore selections.
        editor.undo(&Undo, cx);
        editor.undo(&Undo, cx); // Undo stack is empty here, so this is a no-op.
        assert_eq!(editor.text(cx), "123456");
        assert_eq!(editor.selections.ranges(cx), vec![0..0]);

        // Redo the first two transactions together.
        editor.redo(&Redo, cx);
        assert_eq!(editor.text(cx), "12cde6");
        assert_eq!(editor.selections.ranges(cx), vec![5..5]);

        // Redo the last transaction on its own.
        editor.redo(&Redo, cx);
        assert_eq!(editor.text(cx), "ab2cde6");
        assert_eq!(editor.selections.ranges(cx), vec![6..6]);

        // Test empty transactions.
        editor.start_transaction_at(now, cx);
        editor.end_transaction_at(now, cx);
        editor.undo(&Undo, cx);
        assert_eq!(editor.text(cx), "12cde6");
    });
}

#[gpui::test]
fn test_ime_composition(cx: &mut TestAppContext) {
    init_test(cx, |_| {});

    let buffer = cx.build_model(|cx| {
        let mut buffer = language::Buffer::new(0, cx.entity_id().as_u64(), "abcde");
        // Ensure automatic grouping doesn't occur.
        buffer.set_group_interval(Duration::ZERO);
        buffer
    });

    let buffer = cx.build_model(|cx| MultiBuffer::singleton(buffer, cx));
    cx.add_window(|cx| {
        let mut editor = build_editor(buffer.clone(), cx);

        // Start a new IME composition.
        editor.replace_and_mark_text_in_range(Some(0..1), "à", None, cx);
        editor.replace_and_mark_text_in_range(Some(0..1), "á", None, cx);
        editor.replace_and_mark_text_in_range(Some(0..1), "ä", None, cx);
        assert_eq!(editor.text(cx), "äbcde");
        assert_eq!(
            editor.marked_text_ranges(cx),
            Some(vec![OffsetUtf16(0)..OffsetUtf16(1)])
        );

        // Finalize IME composition.
        editor.replace_text_in_range(None, "ā", cx);
        assert_eq!(editor.text(cx), "ābcde");
        assert_eq!(editor.marked_text_ranges(cx), None);

        // IME composition edits are grouped and are undone/redone at once.
        editor.undo(&Default::default(), cx);
        assert_eq!(editor.text(cx), "abcde");
        assert_eq!(editor.marked_text_ranges(cx), None);
        editor.redo(&Default::default(), cx);
        assert_eq!(editor.text(cx), "ābcde");
        assert_eq!(editor.marked_text_ranges(cx), None);

        // Start a new IME composition.
        editor.replace_and_mark_text_in_range(Some(0..1), "à", None, cx);
        assert_eq!(
            editor.marked_text_ranges(cx),
            Some(vec![OffsetUtf16(0)..OffsetUtf16(1)])
        );

        // Undoing during an IME composition cancels it.
        editor.undo(&Default::default(), cx);
        assert_eq!(editor.text(cx), "ābcde");
        assert_eq!(editor.marked_text_ranges(cx), None);

        // Start a new IME composition with an invalid marked range, ensuring it gets clipped.
        editor.replace_and_mark_text_in_range(Some(4..999), "è", None, cx);
        assert_eq!(editor.text(cx), "ābcdè");
        assert_eq!(
            editor.marked_text_ranges(cx),
            Some(vec![OffsetUtf16(4)..OffsetUtf16(5)])
        );

        // Finalize IME composition with an invalid replacement range, ensuring it gets clipped.
        editor.replace_text_in_range(Some(4..999), "ę", cx);
        assert_eq!(editor.text(cx), "ābcdę");
        assert_eq!(editor.marked_text_ranges(cx), None);

        // Start a new IME composition with multiple cursors.
        editor.change_selections(None, cx, |s| {
            s.select_ranges([
                OffsetUtf16(1)..OffsetUtf16(1),
                OffsetUtf16(3)..OffsetUtf16(3),
                OffsetUtf16(5)..OffsetUtf16(5),
            ])
        });
        editor.replace_and_mark_text_in_range(Some(4..5), "XYZ", None, cx);
        assert_eq!(editor.text(cx), "XYZbXYZdXYZ");
        assert_eq!(
            editor.marked_text_ranges(cx),
            Some(vec![
                OffsetUtf16(0)..OffsetUtf16(3),
                OffsetUtf16(4)..OffsetUtf16(7),
                OffsetUtf16(8)..OffsetUtf16(11)
            ])
        );

        // Ensure the newly-marked range gets treated as relative to the previously-marked ranges.
        editor.replace_and_mark_text_in_range(Some(1..2), "1", None, cx);
        assert_eq!(editor.text(cx), "X1ZbX1ZdX1Z");
        assert_eq!(
            editor.marked_text_ranges(cx),
            Some(vec![
                OffsetUtf16(1)..OffsetUtf16(2),
                OffsetUtf16(5)..OffsetUtf16(6),
                OffsetUtf16(9)..OffsetUtf16(10)
            ])
        );

        // Finalize IME composition with multiple cursors.
        editor.replace_text_in_range(Some(9..10), "2", cx);
        assert_eq!(editor.text(cx), "X2ZbX2ZdX2Z");
        assert_eq!(editor.marked_text_ranges(cx), None);

        editor
    });
}

#[gpui::test]
fn test_selection_with_mouse(cx: &mut TestAppContext) {
    init_test(cx, |_| {});

    let editor = cx.add_window(|cx| {
        let buffer = MultiBuffer::build_simple("aaaaaa\nbbbbbb\ncccccc\nddddddd\n", cx);
        build_editor(buffer, cx)
    });

    editor.update(cx, |view, cx| {
        view.begin_selection(DisplayPoint::new(2, 2), false, 1, cx);
    });
    assert_eq!(
        editor
            .update(cx, |view, cx| view.selections.display_ranges(cx))
            .unwrap(),
        [DisplayPoint::new(2, 2)..DisplayPoint::new(2, 2)]
    );

    editor.update(cx, |view, cx| {
        view.update_selection(DisplayPoint::new(3, 3), 0, gpui::Point::<f32>::zero(), cx);
    });

    assert_eq!(
        editor
            .update(cx, |view, cx| view.selections.display_ranges(cx))
            .unwrap(),
        [DisplayPoint::new(2, 2)..DisplayPoint::new(3, 3)]
    );

    editor.update(cx, |view, cx| {
        view.update_selection(DisplayPoint::new(1, 1), 0, gpui::Point::<f32>::zero(), cx);
    });

    assert_eq!(
        editor
            .update(cx, |view, cx| view.selections.display_ranges(cx))
            .unwrap(),
        [DisplayPoint::new(2, 2)..DisplayPoint::new(1, 1)]
    );

    editor.update(cx, |view, cx| {
        view.end_selection(cx);
        view.update_selection(DisplayPoint::new(3, 3), 0, gpui::Point::<f32>::zero(), cx);
    });

    assert_eq!(
        editor
            .update(cx, |view, cx| view.selections.display_ranges(cx))
            .unwrap(),
        [DisplayPoint::new(2, 2)..DisplayPoint::new(1, 1)]
    );

    editor.update(cx, |view, cx| {
        view.begin_selection(DisplayPoint::new(3, 3), true, 1, cx);
        view.update_selection(DisplayPoint::new(0, 0), 0, gpui::Point::<f32>::zero(), cx);
    });

    assert_eq!(
        editor
            .update(cx, |view, cx| view.selections.display_ranges(cx))
            .unwrap(),
        [
            DisplayPoint::new(2, 2)..DisplayPoint::new(1, 1),
            DisplayPoint::new(3, 3)..DisplayPoint::new(0, 0)
        ]
    );

    editor.update(cx, |view, cx| {
        view.end_selection(cx);
    });

    assert_eq!(
        editor
            .update(cx, |view, cx| view.selections.display_ranges(cx))
            .unwrap(),
        [DisplayPoint::new(3, 3)..DisplayPoint::new(0, 0)]
    );
}

#[gpui::test]
fn test_canceling_pending_selection(cx: &mut TestAppContext) {
    init_test(cx, |_| {});

    let view = cx.add_window(|cx| {
        let buffer = MultiBuffer::build_simple("aaaaaa\nbbbbbb\ncccccc\ndddddd\n", cx);
        build_editor(buffer, cx)
    });

    view.update(cx, |view, cx| {
        view.begin_selection(DisplayPoint::new(2, 2), false, 1, cx);
        assert_eq!(
            view.selections.display_ranges(cx),
            [DisplayPoint::new(2, 2)..DisplayPoint::new(2, 2)]
        );
    });

    view.update(cx, |view, cx| {
        view.update_selection(DisplayPoint::new(3, 3), 0, gpui::Point::<f32>::zero(), cx);
        assert_eq!(
            view.selections.display_ranges(cx),
            [DisplayPoint::new(2, 2)..DisplayPoint::new(3, 3)]
        );
    });

    view.update(cx, |view, cx| {
        view.cancel(&Cancel, cx);
        view.update_selection(DisplayPoint::new(1, 1), 0, gpui::Point::<f32>::zero(), cx);
        assert_eq!(
            view.selections.display_ranges(cx),
            [DisplayPoint::new(2, 2)..DisplayPoint::new(3, 3)]
        );
    });
}

#[gpui::test]
fn test_clone(cx: &mut TestAppContext) {
    init_test(cx, |_| {});

    let (text, selection_ranges) = marked_text_ranges(
        indoc! {"
            one
            two
            threeˇ
            four
            fiveˇ
        "},
        true,
    );

    let editor = cx.add_window(|cx| {
        let buffer = MultiBuffer::build_simple(&text, cx);
        build_editor(buffer, cx)
    });

    editor.update(cx, |editor, cx| {
        editor.change_selections(None, cx, |s| s.select_ranges(selection_ranges.clone()));
        editor.fold_ranges(
            [
                Point::new(1, 0)..Point::new(2, 0),
                Point::new(3, 0)..Point::new(4, 0),
            ],
            true,
            cx,
        );
    });

    let cloned_editor = editor
        .update(cx, |editor, cx| {
            cx.open_window(Default::default(), |cx| {
                cx.build_view(|cx| editor.clone(cx))
            })
        })
        .unwrap();

    let snapshot = editor.update(cx, |e, cx| e.snapshot(cx)).unwrap();
    let cloned_snapshot = cloned_editor.update(cx, |e, cx| e.snapshot(cx)).unwrap();

    assert_eq!(
        cloned_editor
            .update(cx, |e, cx| e.display_text(cx))
            .unwrap(),
        editor.update(cx, |e, cx| e.display_text(cx)).unwrap()
    );
    assert_eq!(
        cloned_snapshot
            .folds_in_range(0..text.len())
            .collect::<Vec<_>>(),
        snapshot.folds_in_range(0..text.len()).collect::<Vec<_>>(),
    );
    assert_set_eq!(
        cloned_editor
            .update(cx, |editor, cx| editor.selections.ranges::<Point>(cx))
            .unwrap(),
        editor
            .update(cx, |editor, cx| editor.selections.ranges(cx))
            .unwrap()
    );
    assert_set_eq!(
        cloned_editor
            .update(cx, |e, cx| e.selections.display_ranges(cx))
            .unwrap(),
        editor
            .update(cx, |e, cx| e.selections.display_ranges(cx))
            .unwrap()
    );
}

//todo!(editor navigate)
// #[gpui::test]
// async fn test_navigation_history(cx: &mut TestAppContext) {
//     init_test(cx, |_| {});

//     use workspace::item::Item;

//     let fs = FakeFs::new(cx.executor());
//     let project = Project::test(fs, [], cx).await;
//     let workspace = cx.add_window(|cx| Workspace::test_new(project, cx));
//     let pane = workspace
//         .update(cx, |workspace, _| workspace.active_pane().clone())
//         .unwrap();

//     workspace.update(cx, |v, cx| {
//         cx.build_view(|cx| {
//             let buffer = MultiBuffer::build_simple(&sample_text(300, 5, 'a'), cx);
//             let mut editor = build_editor(buffer.clone(), cx);
//             let handle = cx.view();
//             editor.set_nav_history(Some(pane.read(cx).nav_history_for_item(&handle)));

//             fn pop_history(editor: &mut Editor, cx: &mut WindowContext) -> Option<NavigationEntry> {
//                 editor.nav_history.as_mut().unwrap().pop_backward(cx)
//             }

//             // Move the cursor a small distance.
//             // Nothing is added to the navigation history.
//             editor.change_selections(None, cx, |s| {
//                 s.select_display_ranges([DisplayPoint::new(1, 0)..DisplayPoint::new(1, 0)])
//             });
//             editor.change_selections(None, cx, |s| {
//                 s.select_display_ranges([DisplayPoint::new(3, 0)..DisplayPoint::new(3, 0)])
//             });
//             assert!(pop_history(&mut editor, cx).is_none());

//             // Move the cursor a large distance.
//             // The history can jump back to the previous position.
//             editor.change_selections(None, cx, |s| {
//                 s.select_display_ranges([DisplayPoint::new(13, 0)..DisplayPoint::new(13, 3)])
//             });
//             let nav_entry = pop_history(&mut editor, cx).unwrap();
//             editor.navigate(nav_entry.data.unwrap(), cx);
//             assert_eq!(nav_entry.item.id(), cx.entity_id());
//             assert_eq!(
//                 editor.selections.display_ranges(cx),
//                 &[DisplayPoint::new(3, 0)..DisplayPoint::new(3, 0)]
//             );
//             assert!(pop_history(&mut editor, cx).is_none());

//             // Move the cursor a small distance via the mouse.
//             // Nothing is added to the navigation history.
//             editor.begin_selection(DisplayPoint::new(5, 0), false, 1, cx);
//             editor.end_selection(cx);
//             assert_eq!(
//                 editor.selections.display_ranges(cx),
//                 &[DisplayPoint::new(5, 0)..DisplayPoint::new(5, 0)]
//             );
//             assert!(pop_history(&mut editor, cx).is_none());

//             // Move the cursor a large distance via the mouse.
//             // The history can jump back to the previous position.
//             editor.begin_selection(DisplayPoint::new(15, 0), false, 1, cx);
//             editor.end_selection(cx);
//             assert_eq!(
//                 editor.selections.display_ranges(cx),
//                 &[DisplayPoint::new(15, 0)..DisplayPoint::new(15, 0)]
//             );
//             let nav_entry = pop_history(&mut editor, cx).unwrap();
//             editor.navigate(nav_entry.data.unwrap(), cx);
//             assert_eq!(nav_entry.item.id(), cx.entity_id());
//             assert_eq!(
//                 editor.selections.display_ranges(cx),
//                 &[DisplayPoint::new(5, 0)..DisplayPoint::new(5, 0)]
//             );
//             assert!(pop_history(&mut editor, cx).is_none());

//             // Set scroll position to check later
//             editor.set_scroll_position(gpui::Point::<f32>::new(5.5, 5.5), cx);
//             let original_scroll_position = editor.scroll_manager.anchor();

//             // Jump to the end of the document and adjust scroll
//             editor.move_to_end(&MoveToEnd, cx);
//             editor.set_scroll_position(gpui::Point::<f32>::new(-2.5, -0.5), cx);
//             assert_ne!(editor.scroll_manager.anchor(), original_scroll_position);

//             let nav_entry = pop_history(&mut editor, cx).unwrap();
//             editor.navigate(nav_entry.data.unwrap(), cx);
//             assert_eq!(editor.scroll_manager.anchor(), original_scroll_position);

//             // Ensure we don't panic when navigation data contains invalid anchors *and* points.
//             let mut invalid_anchor = editor.scroll_manager.anchor().anchor;
//             invalid_anchor.text_anchor.buffer_id = Some(999);
//             let invalid_point = Point::new(9999, 0);
//             editor.navigate(
//                 Box::new(NavigationData {
//                     cursor_anchor: invalid_anchor,
//                     cursor_position: invalid_point,
//                     scroll_anchor: ScrollAnchor {
//                         anchor: invalid_anchor,
//                         offset: Default::default(),
//                     },
//                     scroll_top_row: invalid_point.row,
//                 }),
//                 cx,
//             );
//             assert_eq!(
//                 editor.selections.display_ranges(cx),
//                 &[editor.max_point(cx)..editor.max_point(cx)]
//             );
//             assert_eq!(
//                 editor.scroll_position(cx),
//                 gpui::Point::new(0., editor.max_point(cx).row() as f32)
//             );

//             editor
//         })
//     });
// }

#[gpui::test]
fn test_cancel(cx: &mut TestAppContext) {
    init_test(cx, |_| {});

    let view = cx.add_window(|cx| {
        let buffer = MultiBuffer::build_simple("aaaaaa\nbbbbbb\ncccccc\ndddddd\n", cx);
        build_editor(buffer, cx)
    });

    view.update(cx, |view, cx| {
        view.begin_selection(DisplayPoint::new(3, 4), false, 1, cx);
        view.update_selection(DisplayPoint::new(1, 1), 0, gpui::Point::<f32>::zero(), cx);
        view.end_selection(cx);

        view.begin_selection(DisplayPoint::new(0, 1), true, 1, cx);
        view.update_selection(DisplayPoint::new(0, 3), 0, gpui::Point::<f32>::zero(), cx);
        view.end_selection(cx);
        assert_eq!(
            view.selections.display_ranges(cx),
            [
                DisplayPoint::new(0, 1)..DisplayPoint::new(0, 3),
                DisplayPoint::new(3, 4)..DisplayPoint::new(1, 1),
            ]
        );
    });

    view.update(cx, |view, cx| {
        view.cancel(&Cancel, cx);
        assert_eq!(
            view.selections.display_ranges(cx),
            [DisplayPoint::new(3, 4)..DisplayPoint::new(1, 1)]
        );
    });

    view.update(cx, |view, cx| {
        view.cancel(&Cancel, cx);
        assert_eq!(
            view.selections.display_ranges(cx),
            [DisplayPoint::new(1, 1)..DisplayPoint::new(1, 1)]
        );
    });
}

#[gpui::test]
fn test_fold_action(cx: &mut TestAppContext) {
    init_test(cx, |_| {});

    let view = cx.add_window(|cx| {
        let buffer = MultiBuffer::build_simple(
            &"
                impl Foo {
                    // Hello!

                    fn a() {
                        1
                    }

                    fn b() {
                        2
                    }

                    fn c() {
                        3
                    }
                }
            "
            .unindent(),
            cx,
        );
        build_editor(buffer.clone(), cx)
    });

    view.update(cx, |view, cx| {
        view.change_selections(None, cx, |s| {
            s.select_display_ranges([DisplayPoint::new(8, 0)..DisplayPoint::new(12, 0)]);
        });
        view.fold(&Fold, cx);
        assert_eq!(
            view.display_text(cx),
            "
                impl Foo {
                    // Hello!

                    fn a() {
                        1
                    }

                    fn b() {⋯
                    }

                    fn c() {⋯
                    }
                }
            "
            .unindent(),
        );

        view.fold(&Fold, cx);
        assert_eq!(
            view.display_text(cx),
            "
                impl Foo {⋯
                }
            "
            .unindent(),
        );

        view.unfold_lines(&UnfoldLines, cx);
        assert_eq!(
            view.display_text(cx),
            "
                impl Foo {
                    // Hello!

                    fn a() {
                        1
                    }

                    fn b() {⋯
                    }

                    fn c() {⋯
                    }
                }
            "
            .unindent(),
        );

        view.unfold_lines(&UnfoldLines, cx);
        assert_eq!(view.display_text(cx), view.buffer.read(cx).read(cx).text());
    });
}

#[gpui::test]
fn test_move_cursor(cx: &mut TestAppContext) {
    init_test(cx, |_| {});

    let buffer = cx.update(|cx| MultiBuffer::build_simple(&sample_text(6, 6, 'a'), cx));
    let view = cx.add_window(|cx| build_editor(buffer.clone(), cx));

    buffer.update(cx, |buffer, cx| {
        buffer.edit(
            vec![
                (Point::new(1, 0)..Point::new(1, 0), "\t"),
                (Point::new(1, 1)..Point::new(1, 1), "\t"),
            ],
            None,
            cx,
        );
    });
    view.update(cx, |view, cx| {
        assert_eq!(
            view.selections.display_ranges(cx),
            &[DisplayPoint::new(0, 0)..DisplayPoint::new(0, 0)]
        );

        view.move_down(&MoveDown, cx);
        assert_eq!(
            view.selections.display_ranges(cx),
            &[DisplayPoint::new(1, 0)..DisplayPoint::new(1, 0)]
        );

        view.move_right(&MoveRight, cx);
        assert_eq!(
            view.selections.display_ranges(cx),
            &[DisplayPoint::new(1, 4)..DisplayPoint::new(1, 4)]
        );

        view.move_left(&MoveLeft, cx);
        assert_eq!(
            view.selections.display_ranges(cx),
            &[DisplayPoint::new(1, 0)..DisplayPoint::new(1, 0)]
        );

        view.move_up(&MoveUp, cx);
        assert_eq!(
            view.selections.display_ranges(cx),
            &[DisplayPoint::new(0, 0)..DisplayPoint::new(0, 0)]
        );

        view.move_to_end(&MoveToEnd, cx);
        assert_eq!(
            view.selections.display_ranges(cx),
            &[DisplayPoint::new(5, 6)..DisplayPoint::new(5, 6)]
        );

        view.move_to_beginning(&MoveToBeginning, cx);
        assert_eq!(
            view.selections.display_ranges(cx),
            &[DisplayPoint::new(0, 0)..DisplayPoint::new(0, 0)]
        );

        view.change_selections(None, cx, |s| {
            s.select_display_ranges([DisplayPoint::new(0, 1)..DisplayPoint::new(0, 2)]);
        });
        view.select_to_beginning(&SelectToBeginning, cx);
        assert_eq!(
            view.selections.display_ranges(cx),
            &[DisplayPoint::new(0, 1)..DisplayPoint::new(0, 0)]
        );

        view.select_to_end(&SelectToEnd, cx);
        assert_eq!(
            view.selections.display_ranges(cx),
            &[DisplayPoint::new(0, 1)..DisplayPoint::new(5, 6)]
        );
    });
}

#[gpui::test]
fn test_move_cursor_multibyte(cx: &mut TestAppContext) {
    init_test(cx, |_| {});

    let view = cx.add_window(|cx| {
        let buffer = MultiBuffer::build_simple("ⓐⓑⓒⓓⓔ\nabcde\nαβγδε", cx);
        build_editor(buffer.clone(), cx)
    });

    assert_eq!('ⓐ'.len_utf8(), 3);
    assert_eq!('α'.len_utf8(), 2);

    view.update(cx, |view, cx| {
        view.fold_ranges(
            vec![
                Point::new(0, 6)..Point::new(0, 12),
                Point::new(1, 2)..Point::new(1, 4),
                Point::new(2, 4)..Point::new(2, 8),
            ],
            true,
            cx,
        );
        assert_eq!(view.display_text(cx), "ⓐⓑ⋯ⓔ\nab⋯e\nαβ⋯ε");

        view.move_right(&MoveRight, cx);
        assert_eq!(
            view.selections.display_ranges(cx),
            &[empty_range(0, "ⓐ".len())]
        );
        view.move_right(&MoveRight, cx);
        assert_eq!(
            view.selections.display_ranges(cx),
            &[empty_range(0, "ⓐⓑ".len())]
        );
        view.move_right(&MoveRight, cx);
        assert_eq!(
            view.selections.display_ranges(cx),
            &[empty_range(0, "ⓐⓑ⋯".len())]
        );

        view.move_down(&MoveDown, cx);
        assert_eq!(
            view.selections.display_ranges(cx),
            &[empty_range(1, "ab⋯e".len())]
        );
        view.move_left(&MoveLeft, cx);
        assert_eq!(
            view.selections.display_ranges(cx),
            &[empty_range(1, "ab⋯".len())]
        );
        view.move_left(&MoveLeft, cx);
        assert_eq!(
            view.selections.display_ranges(cx),
            &[empty_range(1, "ab".len())]
        );
        view.move_left(&MoveLeft, cx);
        assert_eq!(
            view.selections.display_ranges(cx),
            &[empty_range(1, "a".len())]
        );

        view.move_down(&MoveDown, cx);
        assert_eq!(
            view.selections.display_ranges(cx),
            &[empty_range(2, "α".len())]
        );
        view.move_right(&MoveRight, cx);
        assert_eq!(
            view.selections.display_ranges(cx),
            &[empty_range(2, "αβ".len())]
        );
        view.move_right(&MoveRight, cx);
        assert_eq!(
            view.selections.display_ranges(cx),
            &[empty_range(2, "αβ⋯".len())]
        );
        view.move_right(&MoveRight, cx);
        assert_eq!(
            view.selections.display_ranges(cx),
            &[empty_range(2, "αβ⋯ε".len())]
        );

        view.move_up(&MoveUp, cx);
        assert_eq!(
            view.selections.display_ranges(cx),
            &[empty_range(1, "ab⋯e".len())]
        );
        view.move_down(&MoveDown, cx);
        assert_eq!(
            view.selections.display_ranges(cx),
            &[empty_range(2, "αβ⋯ε".len())]
        );
        view.move_up(&MoveUp, cx);
        assert_eq!(
            view.selections.display_ranges(cx),
            &[empty_range(1, "ab⋯e".len())]
        );

        view.move_up(&MoveUp, cx);
        assert_eq!(
            view.selections.display_ranges(cx),
            &[empty_range(0, "ⓐⓑ".len())]
        );
        view.move_left(&MoveLeft, cx);
        assert_eq!(
            view.selections.display_ranges(cx),
            &[empty_range(0, "ⓐ".len())]
        );
        view.move_left(&MoveLeft, cx);
        assert_eq!(
            view.selections.display_ranges(cx),
            &[empty_range(0, "".len())]
        );
    });
}

//todo!(finish editor tests)
// #[gpui::test]
// fn test_move_cursor_different_line_lengths(cx: &mut TestAppContext) {
//     init_test(cx, |_| {});

//     let view = cx.add_window(|cx| {
//         let buffer = MultiBuffer::build_simple("ⓐⓑⓒⓓⓔ\nabcd\nαβγ\nabcd\nⓐⓑⓒⓓⓔ\n", cx);
//         build_editor(buffer.clone(), cx)
//     });
//     view.update(cx, |view, cx| {
//         view.change_selections(None, cx, |s| {
//             s.select_display_ranges([empty_range(0, "ⓐⓑⓒⓓⓔ".len())]);
//         });
//         view.move_down(&MoveDown, cx);
//         assert_eq!(
//             view.selections.display_ranges(cx),
//             &[empty_range(1, "abcd".len())]
//         );

//         view.move_down(&MoveDown, cx);
//         assert_eq!(
//             view.selections.display_ranges(cx),
//             &[empty_range(2, "αβγ".len())]
//         );

//         view.move_down(&MoveDown, cx);
//         assert_eq!(
//             view.selections.display_ranges(cx),
//             &[empty_range(3, "abcd".len())]
//         );

//         view.move_down(&MoveDown, cx);
//         assert_eq!(
//             view.selections.display_ranges(cx),
//             &[empty_range(4, "ⓐⓑⓒⓓⓔ".len())]
//         );

//         view.move_up(&MoveUp, cx);
//         assert_eq!(
//             view.selections.display_ranges(cx),
//             &[empty_range(3, "abcd".len())]
//         );

//         view.move_up(&MoveUp, cx);
//         assert_eq!(
//             view.selections.display_ranges(cx),
//             &[empty_range(2, "αβγ".len())]
//         );
//     });
// }

#[gpui::test]
fn test_beginning_end_of_line(cx: &mut TestAppContext) {
    init_test(cx, |_| {});

    let view = cx.add_window(|cx| {
        let buffer = MultiBuffer::build_simple("abc\n  def", cx);
        build_editor(buffer, cx)
    });
    view.update(cx, |view, cx| {
        view.change_selections(None, cx, |s| {
            s.select_display_ranges([
                DisplayPoint::new(0, 1)..DisplayPoint::new(0, 1),
                DisplayPoint::new(1, 4)..DisplayPoint::new(1, 4),
            ]);
        });
    });

    view.update(cx, |view, cx| {
        view.move_to_beginning_of_line(&MoveToBeginningOfLine, cx);
        assert_eq!(
            view.selections.display_ranges(cx),
            &[
                DisplayPoint::new(0, 0)..DisplayPoint::new(0, 0),
                DisplayPoint::new(1, 2)..DisplayPoint::new(1, 2),
            ]
        );
    });

    view.update(cx, |view, cx| {
        view.move_to_beginning_of_line(&MoveToBeginningOfLine, cx);
        assert_eq!(
            view.selections.display_ranges(cx),
            &[
                DisplayPoint::new(0, 0)..DisplayPoint::new(0, 0),
                DisplayPoint::new(1, 0)..DisplayPoint::new(1, 0),
            ]
        );
    });

    view.update(cx, |view, cx| {
        view.move_to_beginning_of_line(&MoveToBeginningOfLine, cx);
        assert_eq!(
            view.selections.display_ranges(cx),
            &[
                DisplayPoint::new(0, 0)..DisplayPoint::new(0, 0),
                DisplayPoint::new(1, 2)..DisplayPoint::new(1, 2),
            ]
        );
    });

    view.update(cx, |view, cx| {
        view.move_to_end_of_line(&MoveToEndOfLine, cx);
        assert_eq!(
            view.selections.display_ranges(cx),
            &[
                DisplayPoint::new(0, 3)..DisplayPoint::new(0, 3),
                DisplayPoint::new(1, 5)..DisplayPoint::new(1, 5),
            ]
        );
    });

    // Moving to the end of line again is a no-op.
    view.update(cx, |view, cx| {
        view.move_to_end_of_line(&MoveToEndOfLine, cx);
        assert_eq!(
            view.selections.display_ranges(cx),
            &[
                DisplayPoint::new(0, 3)..DisplayPoint::new(0, 3),
                DisplayPoint::new(1, 5)..DisplayPoint::new(1, 5),
            ]
        );
    });

    view.update(cx, |view, cx| {
        view.move_left(&MoveLeft, cx);
        view.select_to_beginning_of_line(
            &SelectToBeginningOfLine {
                stop_at_soft_wraps: true,
            },
            cx,
        );
        assert_eq!(
            view.selections.display_ranges(cx),
            &[
                DisplayPoint::new(0, 2)..DisplayPoint::new(0, 0),
                DisplayPoint::new(1, 4)..DisplayPoint::new(1, 2),
            ]
        );
    });

    view.update(cx, |view, cx| {
        view.select_to_beginning_of_line(
            &SelectToBeginningOfLine {
                stop_at_soft_wraps: true,
            },
            cx,
        );
        assert_eq!(
            view.selections.display_ranges(cx),
            &[
                DisplayPoint::new(0, 2)..DisplayPoint::new(0, 0),
                DisplayPoint::new(1, 4)..DisplayPoint::new(1, 0),
            ]
        );
    });

    view.update(cx, |view, cx| {
        view.select_to_beginning_of_line(
            &SelectToBeginningOfLine {
                stop_at_soft_wraps: true,
            },
            cx,
        );
        assert_eq!(
            view.selections.display_ranges(cx),
            &[
                DisplayPoint::new(0, 2)..DisplayPoint::new(0, 0),
                DisplayPoint::new(1, 4)..DisplayPoint::new(1, 2),
            ]
        );
    });

    view.update(cx, |view, cx| {
        view.select_to_end_of_line(
            &SelectToEndOfLine {
                stop_at_soft_wraps: true,
            },
            cx,
        );
        assert_eq!(
            view.selections.display_ranges(cx),
            &[
                DisplayPoint::new(0, 2)..DisplayPoint::new(0, 3),
                DisplayPoint::new(1, 4)..DisplayPoint::new(1, 5),
            ]
        );
    });

    view.update(cx, |view, cx| {
        view.delete_to_end_of_line(&DeleteToEndOfLine, cx);
        assert_eq!(view.display_text(cx), "ab\n  de");
        assert_eq!(
            view.selections.display_ranges(cx),
            &[
                DisplayPoint::new(0, 2)..DisplayPoint::new(0, 2),
                DisplayPoint::new(1, 4)..DisplayPoint::new(1, 4),
            ]
        );
    });

    view.update(cx, |view, cx| {
        view.delete_to_beginning_of_line(&DeleteToBeginningOfLine, cx);
        assert_eq!(view.display_text(cx), "\n");
        assert_eq!(
            view.selections.display_ranges(cx),
            &[
                DisplayPoint::new(0, 0)..DisplayPoint::new(0, 0),
                DisplayPoint::new(1, 0)..DisplayPoint::new(1, 0),
            ]
        );
    });
}

#[gpui::test]
fn test_prev_next_word_boundary(cx: &mut TestAppContext) {
    init_test(cx, |_| {});

    let view = cx.add_window(|cx| {
        let buffer = MultiBuffer::build_simple("use std::str::{foo, bar}\n\n  {baz.qux()}", cx);
        build_editor(buffer, cx)
    });
    view.update(cx, |view, cx| {
        view.change_selections(None, cx, |s| {
            s.select_display_ranges([
                DisplayPoint::new(0, 11)..DisplayPoint::new(0, 11),
                DisplayPoint::new(2, 4)..DisplayPoint::new(2, 4),
            ])
        });

        view.move_to_previous_word_start(&MoveToPreviousWordStart, cx);
        assert_selection_ranges("use std::ˇstr::{foo, bar}\n\n  {ˇbaz.qux()}", view, cx);

        view.move_to_previous_word_start(&MoveToPreviousWordStart, cx);
        assert_selection_ranges("use stdˇ::str::{foo, bar}\n\n  ˇ{baz.qux()}", view, cx);

        view.move_to_previous_word_start(&MoveToPreviousWordStart, cx);
        assert_selection_ranges("use ˇstd::str::{foo, bar}\n\nˇ  {baz.qux()}", view, cx);

        view.move_to_previous_word_start(&MoveToPreviousWordStart, cx);
        assert_selection_ranges("ˇuse std::str::{foo, bar}\nˇ\n  {baz.qux()}", view, cx);

        view.move_to_previous_word_start(&MoveToPreviousWordStart, cx);
        assert_selection_ranges("ˇuse std::str::{foo, barˇ}\n\n  {baz.qux()}", view, cx);

        view.move_to_next_word_end(&MoveToNextWordEnd, cx);
        assert_selection_ranges("useˇ std::str::{foo, bar}ˇ\n\n  {baz.qux()}", view, cx);

        view.move_to_next_word_end(&MoveToNextWordEnd, cx);
        assert_selection_ranges("use stdˇ::str::{foo, bar}\nˇ\n  {baz.qux()}", view, cx);

        view.move_to_next_word_end(&MoveToNextWordEnd, cx);
        assert_selection_ranges("use std::ˇstr::{foo, bar}\n\n  {ˇbaz.qux()}", view, cx);

        view.move_right(&MoveRight, cx);
        view.select_to_previous_word_start(&SelectToPreviousWordStart, cx);
        assert_selection_ranges("use std::«ˇs»tr::{foo, bar}\n\n  {«ˇb»az.qux()}", view, cx);

        view.select_to_previous_word_start(&SelectToPreviousWordStart, cx);
        assert_selection_ranges("use std«ˇ::s»tr::{foo, bar}\n\n  «ˇ{b»az.qux()}", view, cx);

        view.select_to_next_word_end(&SelectToNextWordEnd, cx);
        assert_selection_ranges("use std::«ˇs»tr::{foo, bar}\n\n  {«ˇb»az.qux()}", view, cx);
    });
}

//todo!(finish editor tests)
// #[gpui::test]
// fn test_prev_next_word_bounds_with_soft_wrap(cx: &mut TestAppContext) {
//     init_test(cx, |_| {});

//     let view = cx.add_window(|cx| {
//         let buffer = MultiBuffer::build_simple("use one::{\n    two::three::four::five\n};", cx);
//         build_editor(buffer, cx)
//     });

//     view.update(cx, |view, cx| {
//         view.set_wrap_width(Some(140.0.into()), cx);
//         assert_eq!(
//             view.display_text(cx),
//             "use one::{\n    two::three::\n    four::five\n};"
//         );

//         view.change_selections(None, cx, |s| {
//             s.select_display_ranges([DisplayPoint::new(1, 7)..DisplayPoint::new(1, 7)]);
//         });

//         view.move_to_next_word_end(&MoveToNextWordEnd, cx);
//         assert_eq!(
//             view.selections.display_ranges(cx),
//             &[DisplayPoint::new(1, 9)..DisplayPoint::new(1, 9)]
//         );

//         view.move_to_next_word_end(&MoveToNextWordEnd, cx);
//         assert_eq!(
//             view.selections.display_ranges(cx),
//             &[DisplayPoint::new(1, 14)..DisplayPoint::new(1, 14)]
//         );

//         view.move_to_next_word_end(&MoveToNextWordEnd, cx);
//         assert_eq!(
//             view.selections.display_ranges(cx),
//             &[DisplayPoint::new(2, 4)..DisplayPoint::new(2, 4)]
//         );

//         view.move_to_next_word_end(&MoveToNextWordEnd, cx);
//         assert_eq!(
//             view.selections.display_ranges(cx),
//             &[DisplayPoint::new(2, 8)..DisplayPoint::new(2, 8)]
//         );

//         view.move_to_previous_word_start(&MoveToPreviousWordStart, cx);
//         assert_eq!(
//             view.selections.display_ranges(cx),
//             &[DisplayPoint::new(2, 4)..DisplayPoint::new(2, 4)]
//         );

//         view.move_to_previous_word_start(&MoveToPreviousWordStart, cx);
//         assert_eq!(
//             view.selections.display_ranges(cx),
//             &[DisplayPoint::new(1, 14)..DisplayPoint::new(1, 14)]
//         );
//     });
// }

//todo!(simulate_resize)
// #[gpui::test]
// async fn test_move_start_of_paragraph_end_of_paragraph(cx: &mut gpui::TestAppContext) {
//     init_test(cx, |_| {});
//     let mut cx = EditorTestContext::new(cx).await;

//     let line_height = cx.editor(|editor, cx| editor.style(cx).text.line_height(cx.font_cache()));
//     let window = cx.window;
//     window.simulate_resize(gpui::Point::new(100., 4. * line_height), &mut cx);

//     cx.set_state(
//         &r#"ˇone
//         two

//         three
//         fourˇ
//         five

//         six"#
//             .unindent(),
//     );

//     cx.update_editor(|editor, cx| editor.move_to_end_of_paragraph(&MoveToEndOfParagraph, cx));
//     cx.assert_editor_state(
//         &r#"one
//         two
//         ˇ
//         three
//         four
//         five
//         ˇ
//         six"#
//             .unindent(),
//     );

//     cx.update_editor(|editor, cx| editor.move_to_end_of_paragraph(&MoveToEndOfParagraph, cx));
//     cx.assert_editor_state(
//         &r#"one
//         two

//         three
//         four
//         five
//         ˇ
//         sixˇ"#
//             .unindent(),
//     );

//     cx.update_editor(|editor, cx| editor.move_to_end_of_paragraph(&MoveToEndOfParagraph, cx));
//     cx.assert_editor_state(
//         &r#"one
//         two

//         three
//         four
//         five

//         sixˇ"#
//             .unindent(),
//     );

//     cx.update_editor(|editor, cx| editor.move_to_start_of_paragraph(&MoveToStartOfParagraph, cx));
//     cx.assert_editor_state(
//         &r#"one
//         two

//         three
//         four
//         five
//         ˇ
//         six"#
//             .unindent(),
//     );

//     cx.update_editor(|editor, cx| editor.move_to_start_of_paragraph(&MoveToStartOfParagraph, cx));
//     cx.assert_editor_state(
//         &r#"one
//         two
//         ˇ
//         three
//         four
//         five

//         six"#
//             .unindent(),
//     );

//     cx.update_editor(|editor, cx| editor.move_to_start_of_paragraph(&MoveToStartOfParagraph, cx));
//     cx.assert_editor_state(
//         &r#"ˇone
//         two

//         three
//         four
//         five

//         six"#
//             .unindent(),
//     );
// }

// #[gpui::test]
// async fn test_scroll_page_up_page_down(cx: &mut gpui::TestAppContext) {
//     init_test(cx, |_| {});
//     let mut cx = EditorTestContext::new(cx).await;
//     let line_height = cx.editor(|editor, cx| editor.style(cx).text.line_height(cx.font_cache()));
//     let window = cx.window;
//     window.simulate_resize(Point::new(1000., 4. * line_height + 0.5), &mut cx);

//     cx.set_state(
//         &r#"ˇone
//         two
//         three
//         four
//         five
//         six
//         seven
//         eight
//         nine
//         ten
//         "#,
//     );

//     cx.update_editor(|editor, cx| {
//         assert_eq!(
//             editor.snapshot(cx).scroll_position(),
//             gpui::Point::new(0., 0.)
//         );
//         editor.scroll_screen(&ScrollAmount::Page(1.), cx);
//         assert_eq!(
//             editor.snapshot(cx).scroll_position(),
//             gpui::Point::new(0., 3.)
//         );
//         editor.scroll_screen(&ScrollAmount::Page(1.), cx);
//         assert_eq!(
//             editor.snapshot(cx).scroll_position(),
//             gpui::Point::new(0., 6.)
//         );
//         editor.scroll_screen(&ScrollAmount::Page(-1.), cx);
//         assert_eq!(
//             editor.snapshot(cx).scroll_position(),
//             gpui::Point::new(0., 3.)
//         );

//         editor.scroll_screen(&ScrollAmount::Page(-0.5), cx);
//         assert_eq!(
//             editor.snapshot(cx).scroll_position(),
//             gpui::Point::new(0., 1.)
//         );
//         editor.scroll_screen(&ScrollAmount::Page(0.5), cx);
//         assert_eq!(
//             editor.snapshot(cx).scroll_position(),
//             gpui::Point::new(0., 3.)
//         );
//     });
// }

// #[gpui::test]
// async fn test_autoscroll(cx: &mut gpui::TestAppContext) {
//     init_test(cx, |_| {});
//     let mut cx = EditorTestContext::new(cx).await;

//     let line_height = cx.update_editor(|editor, cx| {
//         editor.set_vertical_scroll_margin(2, cx);
//         editor.style(cx).text.line_height(cx.font_cache())
//     });

//     let window = cx.window;
//     window.simulate_resize(gpui::Point::new(1000., 6.0 * line_height), &mut cx);

//     cx.set_state(
//         &r#"ˇone
//             two
//             three
//             four
//             five
//             six
//             seven
//             eight
//             nine
//             ten
//         "#,
//     );
//     cx.update_editor(|editor, cx| {
//         assert_eq!(
//             editor.snapshot(cx).scroll_position(),
//             gpui::Point::new(0., 0.0)
//         );
//     });

//     // Add a cursor below the visible area. Since both cursors cannot fit
//     // on screen, the editor autoscrolls to reveal the newest cursor, and
//     // allows the vertical scroll margin below that cursor.
//     cx.update_editor(|editor, cx| {
//         editor.change_selections(Some(Autoscroll::fit()), cx, |selections| {
//             selections.select_ranges([
//                 Point::new(0, 0)..Point::new(0, 0),
//                 Point::new(6, 0)..Point::new(6, 0),
//             ]);
//         })
//     });
//     cx.update_editor(|editor, cx| {
//         assert_eq!(
//             editor.snapshot(cx).scroll_position(),
//             gpui::Point::new(0., 3.0)
//         );
//     });

//     // Move down. The editor cursor scrolls down to track the newest cursor.
//     cx.update_editor(|editor, cx| {
//         editor.move_down(&Default::default(), cx);
//     });
//     cx.update_editor(|editor, cx| {
//         assert_eq!(
//             editor.snapshot(cx).scroll_position(),
//             gpui::Point::new(0., 4.0)
//         );
//     });

//     // Add a cursor above the visible area. Since both cursors fit on screen,
//     // the editor scrolls to show both.
//     cx.update_editor(|editor, cx| {
//         editor.change_selections(Some(Autoscroll::fit()), cx, |selections| {
//             selections.select_ranges([
//                 Point::new(1, 0)..Point::new(1, 0),
//                 Point::new(6, 0)..Point::new(6, 0),
//             ]);
//         })
//     });
//     cx.update_editor(|editor, cx| {
//         assert_eq!(
//             editor.snapshot(cx).scroll_position(),
//             gpui::Point::new(0., 1.0)
//         );
//     });
// }

// #[gpui::test]
// async fn test_move_page_up_page_down(cx: &mut gpui::TestAppContext) {
//     init_test(cx, |_| {});
//     let mut cx = EditorTestContext::new(cx).await;

//     let line_height = cx.editor(|editor, cx| editor.style(cx).text.line_height(cx.font_cache()));
//     let window = cx.window;
//     window.simulate_resize(gpui::Point::new(100., 4. * line_height), &mut cx);

//     cx.set_state(
//         &r#"
//         ˇone
//         two
//         threeˇ
//         four
//         five
//         six
//         seven
//         eight
//         nine
//         ten
//         "#
//         .unindent(),
//     );

//     cx.update_editor(|editor, cx| editor.move_page_down(&MovePageDown::default(), cx));
//     cx.assert_editor_state(
//         &r#"
//         one
//         two
//         three
//         ˇfour
//         five
//         sixˇ
//         seven
//         eight
//         nine
//         ten
//         "#
//         .unindent(),
//     );

//     cx.update_editor(|editor, cx| editor.move_page_down(&MovePageDown::default(), cx));
//     cx.assert_editor_state(
//         &r#"
//         one
//         two
//         three
//         four
//         five
//         six
//         ˇseven
//         eight
//         nineˇ
//         ten
//         "#
//         .unindent(),
//     );

//     cx.update_editor(|editor, cx| editor.move_page_up(&MovePageUp::default(), cx));
//     cx.assert_editor_state(
//         &r#"
//         one
//         two
//         three
//         ˇfour
//         five
//         sixˇ
//         seven
//         eight
//         nine
//         ten
//         "#
//         .unindent(),
//     );

//     cx.update_editor(|editor, cx| editor.move_page_up(&MovePageUp::default(), cx));
//     cx.assert_editor_state(
//         &r#"
//         ˇone
//         two
//         threeˇ
//         four
//         five
//         six
//         seven
//         eight
//         nine
//         ten
//         "#
//         .unindent(),
//     );

//     // Test select collapsing
//     cx.update_editor(|editor, cx| {
//         editor.move_page_down(&MovePageDown::default(), cx);
//         editor.move_page_down(&MovePageDown::default(), cx);
//         editor.move_page_down(&MovePageDown::default(), cx);
//     });
//     cx.assert_editor_state(
//         &r#"
//         one
//         two
//         three
//         four
//         five
//         six
//         seven
//         eight
//         nine
//         ˇten
//         ˇ"#
//         .unindent(),
//     );
// }

#[gpui::test]
async fn test_delete_to_beginning_of_line(cx: &mut gpui::TestAppContext) {
    init_test(cx, |_| {});
    let mut cx = EditorTestContext::new(cx).await;
    cx.set_state("one «two threeˇ» four");
    cx.update_editor(|editor, cx| {
        editor.delete_to_beginning_of_line(&DeleteToBeginningOfLine, cx);
        assert_eq!(editor.text(cx), " four");
    });
}

#[gpui::test]
fn test_delete_to_word_boundary(cx: &mut TestAppContext) {
    init_test(cx, |_| {});

    let view = cx.add_window(|cx| {
        let buffer = MultiBuffer::build_simple("one two three four", cx);
        build_editor(buffer.clone(), cx)
    });

    view.update(cx, |view, cx| {
        view.change_selections(None, cx, |s| {
            s.select_display_ranges([
                // an empty selection - the preceding word fragment is deleted
                DisplayPoint::new(0, 2)..DisplayPoint::new(0, 2),
                // characters selected - they are deleted
                DisplayPoint::new(0, 9)..DisplayPoint::new(0, 12),
            ])
        });
        view.delete_to_previous_word_start(&DeleteToPreviousWordStart, cx);
        assert_eq!(view.buffer.read(cx).read(cx).text(), "e two te four");
    });

    view.update(cx, |view, cx| {
        view.change_selections(None, cx, |s| {
            s.select_display_ranges([
                // an empty selection - the following word fragment is deleted
                DisplayPoint::new(0, 3)..DisplayPoint::new(0, 3),
                // characters selected - they are deleted
                DisplayPoint::new(0, 9)..DisplayPoint::new(0, 10),
            ])
        });
        view.delete_to_next_word_end(&DeleteToNextWordEnd, cx);
        assert_eq!(view.buffer.read(cx).read(cx).text(), "e t te our");
    });
}

#[gpui::test]
fn test_newline(cx: &mut TestAppContext) {
    init_test(cx, |_| {});

    let view = cx.add_window(|cx| {
        let buffer = MultiBuffer::build_simple("aaaa\n    bbbb\n", cx);
        build_editor(buffer.clone(), cx)
    });

    view.update(cx, |view, cx| {
        view.change_selections(None, cx, |s| {
            s.select_display_ranges([
                DisplayPoint::new(0, 2)..DisplayPoint::new(0, 2),
                DisplayPoint::new(1, 2)..DisplayPoint::new(1, 2),
                DisplayPoint::new(1, 6)..DisplayPoint::new(1, 6),
            ])
        });

        view.newline(&Newline, cx);
        assert_eq!(view.text(cx), "aa\naa\n  \n    bb\n    bb\n");
    });
}

#[gpui::test]
fn test_newline_with_old_selections(cx: &mut TestAppContext) {
    init_test(cx, |_| {});

    let editor = cx.add_window(|cx| {
        let buffer = MultiBuffer::build_simple(
            "
                a
                b(
                    X
                )
                c(
                    X
                )
            "
            .unindent()
            .as_str(),
            cx,
        );
        let mut editor = build_editor(buffer.clone(), cx);
        editor.change_selections(None, cx, |s| {
            s.select_ranges([
                Point::new(2, 4)..Point::new(2, 5),
                Point::new(5, 4)..Point::new(5, 5),
            ])
        });
        editor
    });

    editor.update(cx, |editor, cx| {
        // Edit the buffer directly, deleting ranges surrounding the editor's selections
        editor.buffer.update(cx, |buffer, cx| {
            buffer.edit(
                [
                    (Point::new(1, 2)..Point::new(3, 0), ""),
                    (Point::new(4, 2)..Point::new(6, 0), ""),
                ],
                None,
                cx,
            );
            assert_eq!(
                buffer.read(cx).text(),
                "
                    a
                    b()
                    c()
                "
                .unindent()
            );
        });
        assert_eq!(
            editor.selections.ranges(cx),
            &[
                Point::new(1, 2)..Point::new(1, 2),
                Point::new(2, 2)..Point::new(2, 2),
            ],
        );

        editor.newline(&Newline, cx);
        assert_eq!(
            editor.text(cx),
            "
                a
                b(
                )
                c(
                )
            "
            .unindent()
        );

        // The selections are moved after the inserted newlines
        assert_eq!(
            editor.selections.ranges(cx),
            &[
                Point::new(2, 0)..Point::new(2, 0),
                Point::new(4, 0)..Point::new(4, 0),
            ],
        );
    });
}

#[gpui::test]
async fn test_newline_above(cx: &mut gpui::TestAppContext) {
    init_test(cx, |settings| {
        settings.defaults.tab_size = NonZeroU32::new(4)
    });

    let language = Arc::new(
        Language::new(
            LanguageConfig::default(),
            Some(tree_sitter_rust::language()),
        )
        .with_indents_query(r#"(_ "(" ")" @end) @indent"#)
        .unwrap(),
    );

    let mut cx = EditorTestContext::new(cx).await;
    cx.update_buffer(|buffer, cx| buffer.set_language(Some(language), cx));
    cx.set_state(indoc! {"
        const a: ˇA = (
            (ˇ
                «const_functionˇ»(ˇ),
                so«mˇ»et«hˇ»ing_ˇelse,ˇ
            )ˇ
        ˇ);ˇ
    "});

    cx.update_editor(|e, cx| e.newline_above(&NewlineAbove, cx));
    cx.assert_editor_state(indoc! {"
        ˇ
        const a: A = (
            ˇ
            (
                ˇ
                ˇ
                const_function(),
                ˇ
                ˇ
                ˇ
                ˇ
                something_else,
                ˇ
            )
            ˇ
            ˇ
        );
    "});
}

#[gpui::test]
async fn test_newline_below(cx: &mut gpui::TestAppContext) {
    init_test(cx, |settings| {
        settings.defaults.tab_size = NonZeroU32::new(4)
    });

    let language = Arc::new(
        Language::new(
            LanguageConfig::default(),
            Some(tree_sitter_rust::language()),
        )
        .with_indents_query(r#"(_ "(" ")" @end) @indent"#)
        .unwrap(),
    );

    let mut cx = EditorTestContext::new(cx).await;
    cx.update_buffer(|buffer, cx| buffer.set_language(Some(language), cx));
    cx.set_state(indoc! {"
        const a: ˇA = (
            (ˇ
                «const_functionˇ»(ˇ),
                so«mˇ»et«hˇ»ing_ˇelse,ˇ
            )ˇ
        ˇ);ˇ
    "});

    cx.update_editor(|e, cx| e.newline_below(&NewlineBelow, cx));
    cx.assert_editor_state(indoc! {"
        const a: A = (
            ˇ
            (
                ˇ
                const_function(),
                ˇ
                ˇ
                something_else,
                ˇ
                ˇ
                ˇ
                ˇ
            )
            ˇ
        );
        ˇ
        ˇ
    "});
}

#[gpui::test]
async fn test_newline_comments(cx: &mut gpui::TestAppContext) {
    init_test(cx, |settings| {
        settings.defaults.tab_size = NonZeroU32::new(4)
    });

    let language = Arc::new(Language::new(
        LanguageConfig {
            line_comment: Some("//".into()),
            ..LanguageConfig::default()
        },
        None,
    ));
    {
        let mut cx = EditorTestContext::new(cx).await;
        cx.update_buffer(|buffer, cx| buffer.set_language(Some(language), cx));
        cx.set_state(indoc! {"
        // Fooˇ
    "});

        cx.update_editor(|e, cx| e.newline(&Newline, cx));
        cx.assert_editor_state(indoc! {"
        // Foo
        //ˇ
    "});
        // Ensure that if cursor is before the comment start, we do not actually insert a comment prefix.
        cx.set_state(indoc! {"
        ˇ// Foo
    "});
        cx.update_editor(|e, cx| e.newline(&Newline, cx));
        cx.assert_editor_state(indoc! {"

        ˇ// Foo
    "});
    }
    // Ensure that comment continuations can be disabled.
    update_test_language_settings(cx, |settings| {
        settings.defaults.extend_comment_on_newline = Some(false);
    });
    let mut cx = EditorTestContext::new(cx).await;
    cx.set_state(indoc! {"
        // Fooˇ
    "});
    cx.update_editor(|e, cx| e.newline(&Newline, cx));
    cx.assert_editor_state(indoc! {"
        // Foo
        ˇ
    "});
}

#[gpui::test]
fn test_insert_with_old_selections(cx: &mut TestAppContext) {
    init_test(cx, |_| {});

    let editor = cx.add_window(|cx| {
        let buffer = MultiBuffer::build_simple("a( X ), b( Y ), c( Z )", cx);
        let mut editor = build_editor(buffer.clone(), cx);
        editor.change_selections(None, cx, |s| s.select_ranges([3..4, 11..12, 19..20]));
        editor
    });

    editor.update(cx, |editor, cx| {
        // Edit the buffer directly, deleting ranges surrounding the editor's selections
        editor.buffer.update(cx, |buffer, cx| {
            buffer.edit([(2..5, ""), (10..13, ""), (18..21, "")], None, cx);
            assert_eq!(buffer.read(cx).text(), "a(), b(), c()".unindent());
        });
        assert_eq!(editor.selections.ranges(cx), &[2..2, 7..7, 12..12],);

        editor.insert("Z", cx);
        assert_eq!(editor.text(cx), "a(Z), b(Z), c(Z)");

        // The selections are moved after the inserted characters
        assert_eq!(editor.selections.ranges(cx), &[3..3, 9..9, 15..15],);
    });
}

#[gpui::test]
async fn test_tab(cx: &mut gpui::TestAppContext) {
    init_test(cx, |settings| {
        settings.defaults.tab_size = NonZeroU32::new(3)
    });

    let mut cx = EditorTestContext::new(cx).await;
    cx.set_state(indoc! {"
        ˇabˇc
        ˇ🏀ˇ🏀ˇefg
        dˇ
    "});
    cx.update_editor(|e, cx| e.tab(&Tab, cx));
    cx.assert_editor_state(indoc! {"
           ˇab ˇc
           ˇ🏀  ˇ🏀  ˇefg
        d  ˇ
    "});

    cx.set_state(indoc! {"
        a
        «🏀ˇ»🏀«🏀ˇ»🏀«🏀ˇ»
    "});
    cx.update_editor(|e, cx| e.tab(&Tab, cx));
    cx.assert_editor_state(indoc! {"
        a
           «🏀ˇ»🏀«🏀ˇ»🏀«🏀ˇ»
    "});
}

#[gpui::test]
async fn test_tab_in_leading_whitespace_auto_indents_lines(cx: &mut gpui::TestAppContext) {
    init_test(cx, |_| {});

    let mut cx = EditorTestContext::new(cx).await;
    let language = Arc::new(
        Language::new(
            LanguageConfig::default(),
            Some(tree_sitter_rust::language()),
        )
        .with_indents_query(r#"(_ "(" ")" @end) @indent"#)
        .unwrap(),
    );
    cx.update_buffer(|buffer, cx| buffer.set_language(Some(language), cx));

    // cursors that are already at the suggested indent level insert
    // a soft tab. cursors that are to the left of the suggested indent
    // auto-indent their line.
    cx.set_state(indoc! {"
        ˇ
        const a: B = (
            c(
                d(
        ˇ
                )
        ˇ
        ˇ    )
        );
    "});
    cx.update_editor(|e, cx| e.tab(&Tab, cx));
    cx.assert_editor_state(indoc! {"
            ˇ
        const a: B = (
            c(
                d(
                    ˇ
                )
                ˇ
            ˇ)
        );
    "});

    // handle auto-indent when there are multiple cursors on the same line
    cx.set_state(indoc! {"
        const a: B = (
            c(
        ˇ    ˇ
        ˇ    )
        );
    "});
    cx.update_editor(|e, cx| e.tab(&Tab, cx));
    cx.assert_editor_state(indoc! {"
        const a: B = (
            c(
                ˇ
            ˇ)
        );
    "});
}

#[gpui::test]
async fn test_tab_with_mixed_whitespace(cx: &mut gpui::TestAppContext) {
    init_test(cx, |settings| {
        settings.defaults.tab_size = NonZeroU32::new(4)
    });

    let language = Arc::new(
        Language::new(
            LanguageConfig::default(),
            Some(tree_sitter_rust::language()),
        )
        .with_indents_query(r#"(_ "{" "}" @end) @indent"#)
        .unwrap(),
    );

    let mut cx = EditorTestContext::new(cx).await;
    cx.update_buffer(|buffer, cx| buffer.set_language(Some(language), cx));
    cx.set_state(indoc! {"
        fn a() {
            if b {
        \t ˇc
            }
        }
    "});

    cx.update_editor(|e, cx| e.tab(&Tab, cx));
    cx.assert_editor_state(indoc! {"
        fn a() {
            if b {
                ˇc
            }
        }
    "});
}

#[gpui::test]
async fn test_indent_outdent(cx: &mut gpui::TestAppContext) {
    init_test(cx, |settings| {
        settings.defaults.tab_size = NonZeroU32::new(4);
    });

    let mut cx = EditorTestContext::new(cx).await;

    cx.set_state(indoc! {"
          «oneˇ» «twoˇ»
        three
         four
    "});
    cx.update_editor(|e, cx| e.tab(&Tab, cx));
    cx.assert_editor_state(indoc! {"
            «oneˇ» «twoˇ»
        three
         four
    "});

    cx.update_editor(|e, cx| e.tab_prev(&TabPrev, cx));
    cx.assert_editor_state(indoc! {"
        «oneˇ» «twoˇ»
        three
         four
    "});

    // select across line ending
    cx.set_state(indoc! {"
        one two
        t«hree
        ˇ» four
    "});
    cx.update_editor(|e, cx| e.tab(&Tab, cx));
    cx.assert_editor_state(indoc! {"
        one two
            t«hree
        ˇ» four
    "});

    cx.update_editor(|e, cx| e.tab_prev(&TabPrev, cx));
    cx.assert_editor_state(indoc! {"
        one two
        t«hree
        ˇ» four
    "});

    // Ensure that indenting/outdenting works when the cursor is at column 0.
    cx.set_state(indoc! {"
        one two
        ˇthree
            four
    "});
    cx.update_editor(|e, cx| e.tab(&Tab, cx));
    cx.assert_editor_state(indoc! {"
        one two
            ˇthree
            four
    "});

    cx.set_state(indoc! {"
        one two
        ˇ    three
            four
    "});
    cx.update_editor(|e, cx| e.tab_prev(&TabPrev, cx));
    cx.assert_editor_state(indoc! {"
        one two
        ˇthree
            four
    "});
}

#[gpui::test]
async fn test_indent_outdent_with_hard_tabs(cx: &mut gpui::TestAppContext) {
    init_test(cx, |settings| {
        settings.defaults.hard_tabs = Some(true);
    });

    let mut cx = EditorTestContext::new(cx).await;

    // select two ranges on one line
    cx.set_state(indoc! {"
        «oneˇ» «twoˇ»
        three
        four
    "});
    cx.update_editor(|e, cx| e.tab(&Tab, cx));
    cx.assert_editor_state(indoc! {"
        \t«oneˇ» «twoˇ»
        three
        four
    "});
    cx.update_editor(|e, cx| e.tab(&Tab, cx));
    cx.assert_editor_state(indoc! {"
        \t\t«oneˇ» «twoˇ»
        three
        four
    "});
    cx.update_editor(|e, cx| e.tab_prev(&TabPrev, cx));
    cx.assert_editor_state(indoc! {"
        \t«oneˇ» «twoˇ»
        three
        four
    "});
    cx.update_editor(|e, cx| e.tab_prev(&TabPrev, cx));
    cx.assert_editor_state(indoc! {"
        «oneˇ» «twoˇ»
        three
        four
    "});

    // select across a line ending
    cx.set_state(indoc! {"
        one two
        t«hree
        ˇ»four
    "});
    cx.update_editor(|e, cx| e.tab(&Tab, cx));
    cx.assert_editor_state(indoc! {"
        one two
        \tt«hree
        ˇ»four
    "});
    cx.update_editor(|e, cx| e.tab(&Tab, cx));
    cx.assert_editor_state(indoc! {"
        one two
        \t\tt«hree
        ˇ»four
    "});
    cx.update_editor(|e, cx| e.tab_prev(&TabPrev, cx));
    cx.assert_editor_state(indoc! {"
        one two
        \tt«hree
        ˇ»four
    "});
    cx.update_editor(|e, cx| e.tab_prev(&TabPrev, cx));
    cx.assert_editor_state(indoc! {"
        one two
        t«hree
        ˇ»four
    "});

    // Ensure that indenting/outdenting works when the cursor is at column 0.
    cx.set_state(indoc! {"
        one two
        ˇthree
        four
    "});
    cx.update_editor(|e, cx| e.tab_prev(&TabPrev, cx));
    cx.assert_editor_state(indoc! {"
        one two
        ˇthree
        four
    "});
    cx.update_editor(|e, cx| e.tab(&Tab, cx));
    cx.assert_editor_state(indoc! {"
        one two
        \tˇthree
        four
    "});
    cx.update_editor(|e, cx| e.tab_prev(&TabPrev, cx));
    cx.assert_editor_state(indoc! {"
        one two
        ˇthree
        four
    "});
}

#[gpui::test]
fn test_indent_outdent_with_excerpts(cx: &mut TestAppContext) {
    init_test(cx, |settings| {
        settings.languages.extend([
            (
                "TOML".into(),
                LanguageSettingsContent {
                    tab_size: NonZeroU32::new(2),
                    ..Default::default()
                },
            ),
            (
                "Rust".into(),
                LanguageSettingsContent {
                    tab_size: NonZeroU32::new(4),
                    ..Default::default()
                },
            ),
        ]);
    });

    let toml_language = Arc::new(Language::new(
        LanguageConfig {
            name: "TOML".into(),
            ..Default::default()
        },
        None,
    ));
    let rust_language = Arc::new(Language::new(
        LanguageConfig {
            name: "Rust".into(),
            ..Default::default()
        },
        None,
    ));

    let toml_buffer = cx.build_model(|cx| {
        Buffer::new(0, cx.entity_id().as_u64(), "a = 1\nb = 2\n").with_language(toml_language, cx)
    });
    let rust_buffer = cx.build_model(|cx| {
        Buffer::new(0, cx.entity_id().as_u64(), "const c: usize = 3;\n")
            .with_language(rust_language, cx)
    });
    let multibuffer = cx.build_model(|cx| {
        let mut multibuffer = MultiBuffer::new(0);
        multibuffer.push_excerpts(
            toml_buffer.clone(),
            [ExcerptRange {
                context: Point::new(0, 0)..Point::new(2, 0),
                primary: None,
            }],
            cx,
        );
        multibuffer.push_excerpts(
            rust_buffer.clone(),
            [ExcerptRange {
                context: Point::new(0, 0)..Point::new(1, 0),
                primary: None,
            }],
            cx,
        );
        multibuffer
    });

    cx.add_window(|cx| {
        let mut editor = build_editor(multibuffer, cx);

        assert_eq!(
            editor.text(cx),
            indoc! {"
                a = 1
                b = 2

                const c: usize = 3;
            "}
        );

        select_ranges(
            &mut editor,
            indoc! {"
                «aˇ» = 1
                b = 2

                «const c:ˇ» usize = 3;
            "},
            cx,
        );

        editor.tab(&Tab, cx);
        assert_text_with_selections(
            &mut editor,
            indoc! {"
                  «aˇ» = 1
                b = 2

                    «const c:ˇ» usize = 3;
            "},
            cx,
        );
        editor.tab_prev(&TabPrev, cx);
        assert_text_with_selections(
            &mut editor,
            indoc! {"
                «aˇ» = 1
                b = 2

                «const c:ˇ» usize = 3;
            "},
            cx,
        );

        editor
    });
}

#[gpui::test]
async fn test_backspace(cx: &mut gpui::TestAppContext) {
    init_test(cx, |_| {});

    let mut cx = EditorTestContext::new(cx).await;

    // Basic backspace
    cx.set_state(indoc! {"
        onˇe two three
        fou«rˇ» five six
        seven «ˇeight nine
        »ten
    "});
    cx.update_editor(|e, cx| e.backspace(&Backspace, cx));
    cx.assert_editor_state(indoc! {"
        oˇe two three
        fouˇ five six
        seven ˇten
    "});

    // Test backspace inside and around indents
    cx.set_state(indoc! {"
        zero
            ˇone
                ˇtwo
            ˇ ˇ ˇ  three
        ˇ  ˇ  four
    "});
    cx.update_editor(|e, cx| e.backspace(&Backspace, cx));
    cx.assert_editor_state(indoc! {"
        zero
        ˇone
            ˇtwo
        ˇ  threeˇ  four
    "});

    // Test backspace with line_mode set to true
    cx.update_editor(|e, _| e.selections.line_mode = true);
    cx.set_state(indoc! {"
        The ˇquick ˇbrown
        fox jumps over
        the lazy dog
        ˇThe qu«ick bˇ»rown"});
    cx.update_editor(|e, cx| e.backspace(&Backspace, cx));
    cx.assert_editor_state(indoc! {"
        ˇfox jumps over
        the lazy dogˇ"});
}

#[gpui::test]
async fn test_delete(cx: &mut gpui::TestAppContext) {
    init_test(cx, |_| {});

    let mut cx = EditorTestContext::new(cx).await;
    cx.set_state(indoc! {"
        onˇe two three
        fou«rˇ» five six
        seven «ˇeight nine
        »ten
    "});
    cx.update_editor(|e, cx| e.delete(&Delete, cx));
    cx.assert_editor_state(indoc! {"
        onˇ two three
        fouˇ five six
        seven ˇten
    "});

    // Test backspace with line_mode set to true
    cx.update_editor(|e, _| e.selections.line_mode = true);
    cx.set_state(indoc! {"
        The ˇquick ˇbrown
        fox «ˇjum»ps over
        the lazy dog
        ˇThe qu«ick bˇ»rown"});
    cx.update_editor(|e, cx| e.backspace(&Backspace, cx));
    cx.assert_editor_state("ˇthe lazy dogˇ");
}

#[gpui::test]
fn test_delete_line(cx: &mut TestAppContext) {
    init_test(cx, |_| {});

    let view = cx.add_window(|cx| {
        let buffer = MultiBuffer::build_simple("abc\ndef\nghi\n", cx);
        build_editor(buffer, cx)
    });
    view.update(cx, |view, cx| {
        view.change_selections(None, cx, |s| {
            s.select_display_ranges([
                DisplayPoint::new(0, 1)..DisplayPoint::new(0, 1),
                DisplayPoint::new(1, 0)..DisplayPoint::new(1, 1),
                DisplayPoint::new(3, 0)..DisplayPoint::new(3, 0),
            ])
        });
        view.delete_line(&DeleteLine, cx);
        assert_eq!(view.display_text(cx), "ghi");
        assert_eq!(
            view.selections.display_ranges(cx),
            vec![
                DisplayPoint::new(0, 0)..DisplayPoint::new(0, 0),
                DisplayPoint::new(0, 1)..DisplayPoint::new(0, 1)
            ]
        );
    });

    let view = cx.add_window(|cx| {
        let buffer = MultiBuffer::build_simple("abc\ndef\nghi\n", cx);
        build_editor(buffer, cx)
    });
    view.update(cx, |view, cx| {
        view.change_selections(None, cx, |s| {
            s.select_display_ranges([DisplayPoint::new(2, 0)..DisplayPoint::new(0, 1)])
        });
        view.delete_line(&DeleteLine, cx);
        assert_eq!(view.display_text(cx), "ghi\n");
        assert_eq!(
            view.selections.display_ranges(cx),
            vec![DisplayPoint::new(0, 1)..DisplayPoint::new(0, 1)]
        );
    });
}

//todo!(select_anchor_ranges)
// #[gpui::test]
// fn test_join_lines_with_single_selection(cx: &mut TestAppContext) {
//     init_test(cx, |_| {});

//     cx.add_window(|cx| {
//         let buffer = MultiBuffer::build_simple("aaa\nbbb\nccc\nddd\n\n", cx);
//         let mut editor = build_editor(buffer.clone(), cx);
//         let buffer = buffer.read(cx).as_singleton().unwrap();

//         assert_eq!(
//             editor.selections.ranges::<Point>(cx),
//             &[Point::new(0, 0)..Point::new(0, 0)]
//         );

//         // When on single line, replace newline at end by space
//         editor.join_lines(&JoinLines, cx);
//         assert_eq!(buffer.read(cx).text(), "aaa bbb\nccc\nddd\n\n");
//         assert_eq!(
//             editor.selections.ranges::<Point>(cx),
//             &[Point::new(0, 3)..Point::new(0, 3)]
//         );

//         // When multiple lines are selected, remove newlines that are spanned by the selection
//         editor.change_selections(None, cx, |s| {
//             s.select_ranges([Point::new(0, 5)..Point::new(2, 2)])
//         });
//         editor.join_lines(&JoinLines, cx);
//         assert_eq!(buffer.read(cx).text(), "aaa bbb ccc ddd\n\n");
//         assert_eq!(
//             editor.selections.ranges::<Point>(cx),
//             &[Point::new(0, 11)..Point::new(0, 11)]
//         );

//         // Undo should be transactional
//         editor.undo(&Undo, cx);
//         assert_eq!(buffer.read(cx).text(), "aaa bbb\nccc\nddd\n\n");
//         assert_eq!(
//             editor.selections.ranges::<Point>(cx),
//             &[Point::new(0, 5)..Point::new(2, 2)]
//         );

//         // When joining an empty line don't insert a space
//         editor.change_selections(None, cx, |s| {
//             s.select_ranges([Point::new(2, 1)..Point::new(2, 2)])
//         });
//         editor.join_lines(&JoinLines, cx);
//         assert_eq!(buffer.read(cx).text(), "aaa bbb\nccc\nddd\n");
//         assert_eq!(
//             editor.selections.ranges::<Point>(cx),
//             [Point::new(2, 3)..Point::new(2, 3)]
//         );

//         // We can remove trailing newlines
//         editor.join_lines(&JoinLines, cx);
//         assert_eq!(buffer.read(cx).text(), "aaa bbb\nccc\nddd");
//         assert_eq!(
//             editor.selections.ranges::<Point>(cx),
//             [Point::new(2, 3)..Point::new(2, 3)]
//         );

//         // We don't blow up on the last line
//         editor.join_lines(&JoinLines, cx);
//         assert_eq!(buffer.read(cx).text(), "aaa bbb\nccc\nddd");
//         assert_eq!(
//             editor.selections.ranges::<Point>(cx),
//             [Point::new(2, 3)..Point::new(2, 3)]
//         );

//         // reset to test indentation
//         editor.buffer.update(cx, |buffer, cx| {
//             buffer.edit(
//                 [
//                     (Point::new(1, 0)..Point::new(1, 2), "  "),
//                     (Point::new(2, 0)..Point::new(2, 3), "  \n\td"),
//                 ],
//                 None,
//                 cx,
//             )
//         });

//         // We remove any leading spaces
//         assert_eq!(buffer.read(cx).text(), "aaa bbb\n  c\n  \n\td");
//         editor.change_selections(None, cx, |s| {
//             s.select_ranges([Point::new(0, 1)..Point::new(0, 1)])
//         });
//         editor.join_lines(&JoinLines, cx);
//         assert_eq!(buffer.read(cx).text(), "aaa bbb c\n  \n\td");

//         // We don't insert a space for a line containing only spaces
//         editor.join_lines(&JoinLines, cx);
//         assert_eq!(buffer.read(cx).text(), "aaa bbb c\n\td");

//         // We ignore any leading tabs
//         editor.join_lines(&JoinLines, cx);
//         assert_eq!(buffer.read(cx).text(), "aaa bbb c d");

//         editor
//     });
// }

// #[gpui::test]
// fn test_join_lines_with_multi_selection(cx: &mut TestAppContext) {
//     init_test(cx, |_| {});

//     cx.add_window(|cx| {
//         let buffer = MultiBuffer::build_simple("aaa\nbbb\nccc\nddd\n\n", cx);
//         let mut editor = build_editor(buffer.clone(), cx);
//         let buffer = buffer.read(cx).as_singleton().unwrap();

//         editor.change_selections(None, cx, |s| {
//             s.select_ranges([
//                 Point::new(0, 2)..Point::new(1, 1),
//                 Point::new(1, 2)..Point::new(1, 2),
//                 Point::new(3, 1)..Point::new(3, 2),
//             ])
//         });

//         editor.join_lines(&JoinLines, cx);
//         assert_eq!(buffer.read(cx).text(), "aaa bbb ccc\nddd\n");

//         assert_eq!(
//             editor.selections.ranges::<Point>(cx),
//             [
//                 Point::new(0, 7)..Point::new(0, 7),
//                 Point::new(1, 3)..Point::new(1, 3)
//             ]
//         );
//         editor
//     });
// }

#[gpui::test]
async fn test_manipulate_lines_with_single_selection(cx: &mut TestAppContext) {
    init_test(cx, |_| {});

    let mut cx = EditorTestContext::new(cx).await;

    // Test sort_lines_case_insensitive()
    cx.set_state(indoc! {"
        «z
        y
        x
        Z
        Y
        Xˇ»
    "});
    cx.update_editor(|e, cx| e.sort_lines_case_insensitive(&SortLinesCaseInsensitive, cx));
    cx.assert_editor_state(indoc! {"
        «x
        X
        y
        Y
        z
        Zˇ»
    "});

    // Test reverse_lines()
    cx.set_state(indoc! {"
        «5
        4
        3
        2
        1ˇ»
    "});
    cx.update_editor(|e, cx| e.reverse_lines(&ReverseLines, cx));
    cx.assert_editor_state(indoc! {"
        «1
        2
        3
        4
        5ˇ»
    "});

    // Skip testing shuffle_line()

    // From here on out, test more complex cases of manipulate_lines() with a single driver method: sort_lines_case_sensitive()
    // Since all methods calling manipulate_lines() are doing the exact same general thing (reordering lines)

    // Don't manipulate when cursor is on single line, but expand the selection
    cx.set_state(indoc! {"
        ddˇdd
        ccc
        bb
        a
    "});
    cx.update_editor(|e, cx| e.sort_lines_case_sensitive(&SortLinesCaseSensitive, cx));
    cx.assert_editor_state(indoc! {"
        «ddddˇ»
        ccc
        bb
        a
    "});

    // Basic manipulate case
    // Start selection moves to column 0
    // End of selection shrinks to fit shorter line
    cx.set_state(indoc! {"
        dd«d
        ccc
        bb
        aaaaaˇ»
    "});
    cx.update_editor(|e, cx| e.sort_lines_case_sensitive(&SortLinesCaseSensitive, cx));
    cx.assert_editor_state(indoc! {"
        «aaaaa
        bb
        ccc
        dddˇ»
    "});

    // Manipulate case with newlines
    cx.set_state(indoc! {"
        dd«d
        ccc

        bb
        aaaaa

        ˇ»
    "});
    cx.update_editor(|e, cx| e.sort_lines_case_sensitive(&SortLinesCaseSensitive, cx));
    cx.assert_editor_state(indoc! {"
        «

        aaaaa
        bb
        ccc
        dddˇ»

    "});
}

#[gpui::test]
async fn test_manipulate_lines_with_multi_selection(cx: &mut TestAppContext) {
    init_test(cx, |_| {});

    let mut cx = EditorTestContext::new(cx).await;

    // Manipulate with multiple selections on a single line
    cx.set_state(indoc! {"
        dd«dd
        cˇ»c«c
        bb
        aaaˇ»aa
    "});
    cx.update_editor(|e, cx| e.sort_lines_case_sensitive(&SortLinesCaseSensitive, cx));
    cx.assert_editor_state(indoc! {"
        «aaaaa
        bb
        ccc
        ddddˇ»
    "});

    // Manipulate with multiple disjoin selections
    cx.set_state(indoc! {"
        5«
        4
        3
        2
        1ˇ»

        dd«dd
        ccc
        bb
        aaaˇ»aa
    "});
    cx.update_editor(|e, cx| e.sort_lines_case_sensitive(&SortLinesCaseSensitive, cx));
    cx.assert_editor_state(indoc! {"
        «1
        2
        3
        4
        5ˇ»

        «aaaaa
        bb
        ccc
        ddddˇ»
    "});
}

#[gpui::test]
async fn test_manipulate_text(cx: &mut TestAppContext) {
    init_test(cx, |_| {});

    let mut cx = EditorTestContext::new(cx).await;

    // Test convert_to_upper_case()
    cx.set_state(indoc! {"
        «hello worldˇ»
    "});
    cx.update_editor(|e, cx| e.convert_to_upper_case(&ConvertToUpperCase, cx));
    cx.assert_editor_state(indoc! {"
        «HELLO WORLDˇ»
    "});

    // Test convert_to_lower_case()
    cx.set_state(indoc! {"
        «HELLO WORLDˇ»
    "});
    cx.update_editor(|e, cx| e.convert_to_lower_case(&ConvertToLowerCase, cx));
    cx.assert_editor_state(indoc! {"
        «hello worldˇ»
    "});

    // Test multiple line, single selection case
    // Test code hack that covers the fact that to_case crate doesn't support '\n' as a word boundary
    cx.set_state(indoc! {"
        «The quick brown
        fox jumps over
        the lazy dogˇ»
    "});
    cx.update_editor(|e, cx| e.convert_to_title_case(&ConvertToTitleCase, cx));
    cx.assert_editor_state(indoc! {"
        «The Quick Brown
        Fox Jumps Over
        The Lazy Dogˇ»
    "});

    // Test multiple line, single selection case
    // Test code hack that covers the fact that to_case crate doesn't support '\n' as a word boundary
    cx.set_state(indoc! {"
        «The quick brown
        fox jumps over
        the lazy dogˇ»
    "});
    cx.update_editor(|e, cx| e.convert_to_upper_camel_case(&ConvertToUpperCamelCase, cx));
    cx.assert_editor_state(indoc! {"
        «TheQuickBrown
        FoxJumpsOver
        TheLazyDogˇ»
    "});

    // From here on out, test more complex cases of manipulate_text()

    // Test no selection case - should affect words cursors are in
    // Cursor at beginning, middle, and end of word
    cx.set_state(indoc! {"
        ˇhello big beauˇtiful worldˇ
    "});
    cx.update_editor(|e, cx| e.convert_to_upper_case(&ConvertToUpperCase, cx));
    cx.assert_editor_state(indoc! {"
        «HELLOˇ» big «BEAUTIFULˇ» «WORLDˇ»
    "});

    // Test multiple selections on a single line and across multiple lines
    cx.set_state(indoc! {"
        «Theˇ» quick «brown
        foxˇ» jumps «overˇ»
        the «lazyˇ» dog
    "});
    cx.update_editor(|e, cx| e.convert_to_upper_case(&ConvertToUpperCase, cx));
    cx.assert_editor_state(indoc! {"
        «THEˇ» quick «BROWN
        FOXˇ» jumps «OVERˇ»
        the «LAZYˇ» dog
    "});

    // Test case where text length grows
    cx.set_state(indoc! {"
        «tschüßˇ»
    "});
    cx.update_editor(|e, cx| e.convert_to_upper_case(&ConvertToUpperCase, cx));
    cx.assert_editor_state(indoc! {"
        «TSCHÜSSˇ»
    "});

    // Test to make sure we don't crash when text shrinks
    cx.set_state(indoc! {"
        aaa_bbbˇ
    "});
    cx.update_editor(|e, cx| e.convert_to_lower_camel_case(&ConvertToLowerCamelCase, cx));
    cx.assert_editor_state(indoc! {"
        «aaaBbbˇ»
    "});

    // Test to make sure we all aware of the fact that each word can grow and shrink
    // Final selections should be aware of this fact
    cx.set_state(indoc! {"
        aaa_bˇbb bbˇb_ccc ˇccc_ddd
    "});
    cx.update_editor(|e, cx| e.convert_to_lower_camel_case(&ConvertToLowerCamelCase, cx));
    cx.assert_editor_state(indoc! {"
        «aaaBbbˇ» «bbbCccˇ» «cccDddˇ»
    "});
}

#[gpui::test]
fn test_duplicate_line(cx: &mut TestAppContext) {
    init_test(cx, |_| {});

    let view = cx.add_window(|cx| {
        let buffer = MultiBuffer::build_simple("abc\ndef\nghi\n", cx);
        build_editor(buffer, cx)
    });
    view.update(cx, |view, cx| {
        view.change_selections(None, cx, |s| {
            s.select_display_ranges([
                DisplayPoint::new(0, 0)..DisplayPoint::new(0, 1),
                DisplayPoint::new(0, 2)..DisplayPoint::new(0, 2),
                DisplayPoint::new(1, 0)..DisplayPoint::new(1, 0),
                DisplayPoint::new(3, 0)..DisplayPoint::new(3, 0),
            ])
        });
        view.duplicate_line(&DuplicateLine, cx);
        assert_eq!(view.display_text(cx), "abc\nabc\ndef\ndef\nghi\n\n");
        assert_eq!(
            view.selections.display_ranges(cx),
            vec![
                DisplayPoint::new(1, 0)..DisplayPoint::new(1, 1),
                DisplayPoint::new(1, 2)..DisplayPoint::new(1, 2),
                DisplayPoint::new(3, 0)..DisplayPoint::new(3, 0),
                DisplayPoint::new(6, 0)..DisplayPoint::new(6, 0),
            ]
        );
    });

    let view = cx.add_window(|cx| {
        let buffer = MultiBuffer::build_simple("abc\ndef\nghi\n", cx);
        build_editor(buffer, cx)
    });
    view.update(cx, |view, cx| {
        view.change_selections(None, cx, |s| {
            s.select_display_ranges([
                DisplayPoint::new(0, 1)..DisplayPoint::new(1, 1),
                DisplayPoint::new(1, 2)..DisplayPoint::new(2, 1),
            ])
        });
        view.duplicate_line(&DuplicateLine, cx);
        assert_eq!(view.display_text(cx), "abc\ndef\nghi\nabc\ndef\nghi\n");
        assert_eq!(
            view.selections.display_ranges(cx),
            vec![
                DisplayPoint::new(3, 1)..DisplayPoint::new(4, 1),
                DisplayPoint::new(4, 2)..DisplayPoint::new(5, 1),
            ]
        );
    });
}

#[gpui::test]
fn test_move_line_up_down(cx: &mut TestAppContext) {
    init_test(cx, |_| {});

    let view = cx.add_window(|cx| {
        let buffer = MultiBuffer::build_simple(&sample_text(10, 5, 'a'), cx);
        build_editor(buffer, cx)
    });
    view.update(cx, |view, cx| {
        view.fold_ranges(
            vec![
                Point::new(0, 2)..Point::new(1, 2),
                Point::new(2, 3)..Point::new(4, 1),
                Point::new(7, 0)..Point::new(8, 4),
            ],
            true,
            cx,
        );
        view.change_selections(None, cx, |s| {
            s.select_display_ranges([
                DisplayPoint::new(0, 1)..DisplayPoint::new(0, 1),
                DisplayPoint::new(3, 1)..DisplayPoint::new(3, 1),
                DisplayPoint::new(3, 2)..DisplayPoint::new(4, 3),
                DisplayPoint::new(5, 0)..DisplayPoint::new(5, 2),
            ])
        });
        assert_eq!(
            view.display_text(cx),
            "aa⋯bbb\nccc⋯eeee\nfffff\nggggg\n⋯i\njjjjj"
        );

        view.move_line_up(&MoveLineUp, cx);
        assert_eq!(
            view.display_text(cx),
            "aa⋯bbb\nccc⋯eeee\nggggg\n⋯i\njjjjj\nfffff"
        );
        assert_eq!(
            view.selections.display_ranges(cx),
            vec![
                DisplayPoint::new(0, 1)..DisplayPoint::new(0, 1),
                DisplayPoint::new(2, 1)..DisplayPoint::new(2, 1),
                DisplayPoint::new(2, 2)..DisplayPoint::new(3, 3),
                DisplayPoint::new(4, 0)..DisplayPoint::new(4, 2)
            ]
        );
    });

    view.update(cx, |view, cx| {
        view.move_line_down(&MoveLineDown, cx);
        assert_eq!(
            view.display_text(cx),
            "ccc⋯eeee\naa⋯bbb\nfffff\nggggg\n⋯i\njjjjj"
        );
        assert_eq!(
            view.selections.display_ranges(cx),
            vec![
                DisplayPoint::new(1, 1)..DisplayPoint::new(1, 1),
                DisplayPoint::new(3, 1)..DisplayPoint::new(3, 1),
                DisplayPoint::new(3, 2)..DisplayPoint::new(4, 3),
                DisplayPoint::new(5, 0)..DisplayPoint::new(5, 2)
            ]
        );
    });

    view.update(cx, |view, cx| {
        view.move_line_down(&MoveLineDown, cx);
        assert_eq!(
            view.display_text(cx),
            "ccc⋯eeee\nfffff\naa⋯bbb\nggggg\n⋯i\njjjjj"
        );
        assert_eq!(
            view.selections.display_ranges(cx),
            vec![
                DisplayPoint::new(2, 1)..DisplayPoint::new(2, 1),
                DisplayPoint::new(3, 1)..DisplayPoint::new(3, 1),
                DisplayPoint::new(3, 2)..DisplayPoint::new(4, 3),
                DisplayPoint::new(5, 0)..DisplayPoint::new(5, 2)
            ]
        );
    });

    view.update(cx, |view, cx| {
        view.move_line_up(&MoveLineUp, cx);
        assert_eq!(
            view.display_text(cx),
            "ccc⋯eeee\naa⋯bbb\nggggg\n⋯i\njjjjj\nfffff"
        );
        assert_eq!(
            view.selections.display_ranges(cx),
            vec![
                DisplayPoint::new(1, 1)..DisplayPoint::new(1, 1),
                DisplayPoint::new(2, 1)..DisplayPoint::new(2, 1),
                DisplayPoint::new(2, 2)..DisplayPoint::new(3, 3),
                DisplayPoint::new(4, 0)..DisplayPoint::new(4, 2)
            ]
        );
    });
}

#[gpui::test]
fn test_move_line_up_down_with_blocks(cx: &mut TestAppContext) {
    init_test(cx, |_| {});

    let editor = cx.add_window(|cx| {
        let buffer = MultiBuffer::build_simple(&sample_text(10, 5, 'a'), cx);
        build_editor(buffer, cx)
    });
    editor.update(cx, |editor, cx| {
        let snapshot = editor.buffer.read(cx).snapshot(cx);
        editor.insert_blocks(
            [BlockProperties {
                style: BlockStyle::Fixed,
                position: snapshot.anchor_after(Point::new(2, 0)),
                disposition: BlockDisposition::Below,
                height: 1,
                render: Arc::new(|_| div().render()),
            }],
            Some(Autoscroll::fit()),
            cx,
        );
        editor.change_selections(None, cx, |s| {
            s.select_ranges([Point::new(2, 0)..Point::new(2, 0)])
        });
        editor.move_line_down(&MoveLineDown, cx);
    });
}

//todo!(test_transpose)
// #[gpui::test]
// fn test_transpose(cx: &mut TestAppContext) {
//     init_test(cx, |_| {});

//     _ = cx.add_window(|cx| {
//         let mut editor = build_editor(MultiBuffer::build_simple("abc", cx), cx);

//         editor.change_selections(None, cx, |s| s.select_ranges([1..1]));
//         editor.transpose(&Default::default(), cx);
//         assert_eq!(editor.text(cx), "bac");
//         assert_eq!(editor.selections.ranges(cx), [2..2]);

//         editor.transpose(&Default::default(), cx);
//         assert_eq!(editor.text(cx), "bca");
//         assert_eq!(editor.selections.ranges(cx), [3..3]);

//         editor.transpose(&Default::default(), cx);
//         assert_eq!(editor.text(cx), "bac");
//         assert_eq!(editor.selections.ranges(cx), [3..3]);

//         editor
//     });

//     _ = cx.add_window(|cx| {
//         let mut editor = build_editor(MultiBuffer::build_simple("abc\nde", cx), cx);

//         editor.change_selections(None, cx, |s| s.select_ranges([3..3]));
//         editor.transpose(&Default::default(), cx);
//         assert_eq!(editor.text(cx), "acb\nde");
//         assert_eq!(editor.selections.ranges(cx), [3..3]);

//         editor.change_selections(None, cx, |s| s.select_ranges([4..4]));
//         editor.transpose(&Default::default(), cx);
//         assert_eq!(editor.text(cx), "acbd\ne");
//         assert_eq!(editor.selections.ranges(cx), [5..5]);

//         editor.transpose(&Default::default(), cx);
//         assert_eq!(editor.text(cx), "acbde\n");
//         assert_eq!(editor.selections.ranges(cx), [6..6]);

//         editor.transpose(&Default::default(), cx);
//         assert_eq!(editor.text(cx), "acbd\ne");
//         assert_eq!(editor.selections.ranges(cx), [6..6]);

//         editor
//     });

//     _ = cx.add_window(|cx| {
//         let mut editor = build_editor(MultiBuffer::build_simple("abc\nde", cx), cx);

//         editor.change_selections(None, cx, |s| s.select_ranges([1..1, 2..2, 4..4]));
//         editor.transpose(&Default::default(), cx);
//         assert_eq!(editor.text(cx), "bacd\ne");
//         assert_eq!(editor.selections.ranges(cx), [2..2, 3..3, 5..5]);

//         editor.transpose(&Default::default(), cx);
//         assert_eq!(editor.text(cx), "bcade\n");
//         assert_eq!(editor.selections.ranges(cx), [3..3, 4..4, 6..6]);

//         editor.transpose(&Default::default(), cx);
//         assert_eq!(editor.text(cx), "bcda\ne");
//         assert_eq!(editor.selections.ranges(cx), [4..4, 6..6]);

//         editor.transpose(&Default::default(), cx);
//         assert_eq!(editor.text(cx), "bcade\n");
//         assert_eq!(editor.selections.ranges(cx), [4..4, 6..6]);

//         editor.transpose(&Default::default(), cx);
//         assert_eq!(editor.text(cx), "bcaed\n");
//         assert_eq!(editor.selections.ranges(cx), [5..5, 6..6]);

//         editor
//     });

//     _ = cx.add_window(|cx| {
//         let mut editor = build_editor(MultiBuffer::build_simple("🍐🏀✋", cx), cx);

//         editor.change_selections(None, cx, |s| s.select_ranges([4..4]));
//         editor.transpose(&Default::default(), cx);
//         assert_eq!(editor.text(cx), "🏀🍐✋");
//         assert_eq!(editor.selections.ranges(cx), [8..8]);

//         editor.transpose(&Default::default(), cx);
//         assert_eq!(editor.text(cx), "🏀✋🍐");
//         assert_eq!(editor.selections.ranges(cx), [11..11]);

//         editor.transpose(&Default::default(), cx);
//         assert_eq!(editor.text(cx), "🏀🍐✋");
//         assert_eq!(editor.selections.ranges(cx), [11..11]);

//         editor
//     });
// }

//todo!(clipboard)
// #[gpui::test]
// async fn test_clipboard(cx: &mut gpui::TestAppContext) {
//     init_test(cx, |_| {});

//     let mut cx = EditorTestContext::new(cx).await;

//     cx.set_state("«one✅ ˇ»two «three ˇ»four «five ˇ»six ");
//     cx.update_editor(|e, cx| e.cut(&Cut, cx));
//     cx.assert_editor_state("ˇtwo ˇfour ˇsix ");

//     // Paste with three cursors. Each cursor pastes one slice of the clipboard text.
//     cx.set_state("two ˇfour ˇsix ˇ");
//     cx.update_editor(|e, cx| e.paste(&Paste, cx));
//     cx.assert_editor_state("two one✅ ˇfour three ˇsix five ˇ");

//     // Paste again but with only two cursors. Since the number of cursors doesn't
//     // match the number of slices in the clipboard, the entire clipboard text
//     // is pasted at each cursor.
//     cx.set_state("ˇtwo one✅ four three six five ˇ");
//     cx.update_editor(|e, cx| {
//         e.handle_input("( ", cx);
//         e.paste(&Paste, cx);
//         e.handle_input(") ", cx);
//     });
//     cx.assert_editor_state(
//         &([
//             "( one✅ ",
//             "three ",
//             "five ) ˇtwo one✅ four three six five ( one✅ ",
//             "three ",
//             "five ) ˇ",
//         ]
//         .join("\n")),
//     );

//     // Cut with three selections, one of which is full-line.
//     cx.set_state(indoc! {"
//         1«2ˇ»3
//         4ˇ567
//         «8ˇ»9"});
//     cx.update_editor(|e, cx| e.cut(&Cut, cx));
//     cx.assert_editor_state(indoc! {"
//         1ˇ3
//         ˇ9"});

//     // Paste with three selections, noticing how the copied selection that was full-line
//     // gets inserted before the second cursor.
//     cx.set_state(indoc! {"
//         1ˇ3
//         9ˇ
//         «oˇ»ne"});
//     cx.update_editor(|e, cx| e.paste(&Paste, cx));
//     cx.assert_editor_state(indoc! {"
//         12ˇ3
//         4567
//         9ˇ
//         8ˇne"});

//     // Copy with a single cursor only, which writes the whole line into the clipboard.
//     cx.set_state(indoc! {"
//         The quick brown
//         fox juˇmps over
//         the lazy dog"});
//     cx.update_editor(|e, cx| e.copy(&Copy, cx));
//     cx.cx.assert_clipboard_content(Some("fox jumps over\n"));

//     // Paste with three selections, noticing how the copied full-line selection is inserted
//     // before the empty selections but replaces the selection that is non-empty.
//     cx.set_state(indoc! {"
//         Tˇhe quick brown
//         «foˇ»x jumps over
//         tˇhe lazy dog"});
//     cx.update_editor(|e, cx| e.paste(&Paste, cx));
//     cx.assert_editor_state(indoc! {"
//         fox jumps over
//         Tˇhe quick brown
//         fox jumps over
//         ˇx jumps over
//         fox jumps over
//         tˇhe lazy dog"});
// }

// #[gpui::test]
// async fn test_paste_multiline(cx: &mut gpui::TestAppContext) {
//     init_test(cx, |_| {});

//     let mut cx = EditorTestContext::new(cx).await;
//     let language = Arc::new(Language::new(
//         LanguageConfig::default(),
//         Some(tree_sitter_rust::language()),
//     ));
//     cx.update_buffer(|buffer, cx| buffer.set_language(Some(language), cx));

//     // Cut an indented block, without the leading whitespace.
//     cx.set_state(indoc! {"
//         const a: B = (
//             c(),
//             «d(
//                 e,
//                 f
//             )ˇ»
//         );
//     "});
//     cx.update_editor(|e, cx| e.cut(&Cut, cx));
//     cx.assert_editor_state(indoc! {"
//         const a: B = (
//             c(),
//             ˇ
//         );
//     "});

//     // Paste it at the same position.
//     cx.update_editor(|e, cx| e.paste(&Paste, cx));
//     cx.assert_editor_state(indoc! {"
//         const a: B = (
//             c(),
//             d(
//                 e,
//                 f
//             )ˇ
//         );
//     "});

//     // Paste it at a line with a lower indent level.
//     cx.set_state(indoc! {"
//         ˇ
//         const a: B = (
//             c(),
//         );
//     "});
//     cx.update_editor(|e, cx| e.paste(&Paste, cx));
//     cx.assert_editor_state(indoc! {"
//         d(
//             e,
//             f
//         )ˇ
//         const a: B = (
//             c(),
//         );
//     "});

//     // Cut an indented block, with the leading whitespace.
//     cx.set_state(indoc! {"
//         const a: B = (
//             c(),
//         «    d(
//                 e,
//                 f
//             )
//         ˇ»);
//     "});
//     cx.update_editor(|e, cx| e.cut(&Cut, cx));
//     cx.assert_editor_state(indoc! {"
//         const a: B = (
//             c(),
//         ˇ);
//     "});

//     // Paste it at the same position.
//     cx.update_editor(|e, cx| e.paste(&Paste, cx));
//     cx.assert_editor_state(indoc! {"
//         const a: B = (
//             c(),
//             d(
//                 e,
//                 f
//             )
//         ˇ);
//     "});

//     // Paste it at a line with a higher indent level.
//     cx.set_state(indoc! {"
//         const a: B = (
//             c(),
//             d(
//                 e,
//                 fˇ
//             )
//         );
//     "});
//     cx.update_editor(|e, cx| e.paste(&Paste, cx));
//     cx.assert_editor_state(indoc! {"
//         const a: B = (
//             c(),
//             d(
//                 e,
//                 f    d(
//                     e,
//                     f
//                 )
//         ˇ
//             )
//         );
//     "});
// }

#[gpui::test]
fn test_select_all(cx: &mut TestAppContext) {
    init_test(cx, |_| {});

    let view = cx.add_window(|cx| {
        let buffer = MultiBuffer::build_simple("abc\nde\nfgh", cx);
        build_editor(buffer, cx)
    });
    view.update(cx, |view, cx| {
        view.select_all(&SelectAll, cx);
        assert_eq!(
            view.selections.display_ranges(cx),
            &[DisplayPoint::new(0, 0)..DisplayPoint::new(2, 3)]
        );
    });
}

#[gpui::test]
fn test_select_line(cx: &mut TestAppContext) {
    init_test(cx, |_| {});

    let view = cx.add_window(|cx| {
        let buffer = MultiBuffer::build_simple(&sample_text(6, 5, 'a'), cx);
        build_editor(buffer, cx)
    });
    view.update(cx, |view, cx| {
        view.change_selections(None, cx, |s| {
            s.select_display_ranges([
                DisplayPoint::new(0, 0)..DisplayPoint::new(0, 1),
                DisplayPoint::new(0, 2)..DisplayPoint::new(0, 2),
                DisplayPoint::new(1, 0)..DisplayPoint::new(1, 0),
                DisplayPoint::new(4, 2)..DisplayPoint::new(4, 2),
            ])
        });
        view.select_line(&SelectLine, cx);
        assert_eq!(
            view.selections.display_ranges(cx),
            vec![
                DisplayPoint::new(0, 0)..DisplayPoint::new(2, 0),
                DisplayPoint::new(4, 0)..DisplayPoint::new(5, 0),
            ]
        );
    });

    view.update(cx, |view, cx| {
        view.select_line(&SelectLine, cx);
        assert_eq!(
            view.selections.display_ranges(cx),
            vec![
                DisplayPoint::new(0, 0)..DisplayPoint::new(3, 0),
                DisplayPoint::new(4, 0)..DisplayPoint::new(5, 5),
            ]
        );
    });

    view.update(cx, |view, cx| {
        view.select_line(&SelectLine, cx);
        assert_eq!(
            view.selections.display_ranges(cx),
            vec![DisplayPoint::new(0, 0)..DisplayPoint::new(5, 5)]
        );
    });
}

#[gpui::test]
fn test_split_selection_into_lines(cx: &mut TestAppContext) {
    init_test(cx, |_| {});

    let view = cx.add_window(|cx| {
        let buffer = MultiBuffer::build_simple(&sample_text(9, 5, 'a'), cx);
        build_editor(buffer, cx)
    });
    view.update(cx, |view, cx| {
        view.fold_ranges(
            vec![
                Point::new(0, 2)..Point::new(1, 2),
                Point::new(2, 3)..Point::new(4, 1),
                Point::new(7, 0)..Point::new(8, 4),
            ],
            true,
            cx,
        );
        view.change_selections(None, cx, |s| {
            s.select_display_ranges([
                DisplayPoint::new(0, 0)..DisplayPoint::new(0, 1),
                DisplayPoint::new(0, 2)..DisplayPoint::new(0, 2),
                DisplayPoint::new(1, 0)..DisplayPoint::new(1, 0),
                DisplayPoint::new(4, 4)..DisplayPoint::new(4, 4),
            ])
        });
        assert_eq!(view.display_text(cx), "aa⋯bbb\nccc⋯eeee\nfffff\nggggg\n⋯i");
    });

    view.update(cx, |view, cx| {
        view.split_selection_into_lines(&SplitSelectionIntoLines, cx);
        assert_eq!(
            view.display_text(cx),
            "aaaaa\nbbbbb\nccc⋯eeee\nfffff\nggggg\n⋯i"
        );
        assert_eq!(
            view.selections.display_ranges(cx),
            [
                DisplayPoint::new(0, 1)..DisplayPoint::new(0, 1),
                DisplayPoint::new(0, 2)..DisplayPoint::new(0, 2),
                DisplayPoint::new(2, 0)..DisplayPoint::new(2, 0),
                DisplayPoint::new(5, 4)..DisplayPoint::new(5, 4)
            ]
        );
    });

    view.update(cx, |view, cx| {
        view.change_selections(None, cx, |s| {
            s.select_display_ranges([DisplayPoint::new(5, 0)..DisplayPoint::new(0, 1)])
        });
        view.split_selection_into_lines(&SplitSelectionIntoLines, cx);
        assert_eq!(
            view.display_text(cx),
            "aaaaa\nbbbbb\nccccc\nddddd\neeeee\nfffff\nggggg\nhhhhh\niiiii"
        );
        assert_eq!(
            view.selections.display_ranges(cx),
            [
                DisplayPoint::new(0, 5)..DisplayPoint::new(0, 5),
                DisplayPoint::new(1, 5)..DisplayPoint::new(1, 5),
                DisplayPoint::new(2, 5)..DisplayPoint::new(2, 5),
                DisplayPoint::new(3, 5)..DisplayPoint::new(3, 5),
                DisplayPoint::new(4, 5)..DisplayPoint::new(4, 5),
                DisplayPoint::new(5, 5)..DisplayPoint::new(5, 5),
                DisplayPoint::new(6, 5)..DisplayPoint::new(6, 5),
                DisplayPoint::new(7, 0)..DisplayPoint::new(7, 0)
            ]
        );
    });
}

#[gpui::test]
async fn test_add_selection_above_below(cx: &mut TestAppContext) {
    init_test(cx, |_| {});

    let mut cx = EditorTestContext::new(cx).await;

    // let buffer = MultiBuffer::build_simple("abc\ndefghi\n\njk\nlmno\n", cx);
    cx.set_state(indoc!(
        r#"abc
           defˇghi

           jk
           nlmo
           "#
    ));

    cx.update_editor(|editor, cx| {
        editor.add_selection_above(&Default::default(), cx);
    });

    cx.assert_editor_state(indoc!(
        r#"abcˇ
           defˇghi

           jk
           nlmo
           "#
    ));

    cx.update_editor(|editor, cx| {
        editor.add_selection_above(&Default::default(), cx);
    });

    cx.assert_editor_state(indoc!(
        r#"abcˇ
            defˇghi

            jk
            nlmo
            "#
    ));

    cx.update_editor(|view, cx| {
        view.add_selection_below(&Default::default(), cx);
    });

    cx.assert_editor_state(indoc!(
        r#"abc
           defˇghi

           jk
           nlmo
           "#
    ));

    cx.update_editor(|view, cx| {
        view.undo_selection(&Default::default(), cx);
    });

    cx.assert_editor_state(indoc!(
        r#"abcˇ
           defˇghi

           jk
           nlmo
           "#
    ));

    cx.update_editor(|view, cx| {
        view.redo_selection(&Default::default(), cx);
    });

    cx.assert_editor_state(indoc!(
        r#"abc
           defˇghi

           jk
           nlmo
           "#
    ));

    cx.update_editor(|view, cx| {
        view.add_selection_below(&Default::default(), cx);
    });

    cx.assert_editor_state(indoc!(
        r#"abc
           defˇghi

           jk
           nlmˇo
           "#
    ));

    cx.update_editor(|view, cx| {
        view.add_selection_below(&Default::default(), cx);
    });

    cx.assert_editor_state(indoc!(
        r#"abc
           defˇghi

           jk
           nlmˇo
           "#
    ));

    // change selections
    cx.set_state(indoc!(
        r#"abc
           def«ˇg»hi

           jk
           nlmo
           "#
    ));

    cx.update_editor(|view, cx| {
        view.add_selection_below(&Default::default(), cx);
    });

    cx.assert_editor_state(indoc!(
        r#"abc
           def«ˇg»hi

           jk
           nlm«ˇo»
           "#
    ));

    cx.update_editor(|view, cx| {
        view.add_selection_below(&Default::default(), cx);
    });

    cx.assert_editor_state(indoc!(
        r#"abc
           def«ˇg»hi

           jk
           nlm«ˇo»
           "#
    ));

    cx.update_editor(|view, cx| {
        view.add_selection_above(&Default::default(), cx);
    });

    cx.assert_editor_state(indoc!(
        r#"abc
           def«ˇg»hi

           jk
           nlmo
           "#
    ));

    cx.update_editor(|view, cx| {
        view.add_selection_above(&Default::default(), cx);
    });

    cx.assert_editor_state(indoc!(
        r#"abc
           def«ˇg»hi

           jk
           nlmo
           "#
    ));

    // Change selections again
    cx.set_state(indoc!(
        r#"a«bc
           defgˇ»hi

           jk
           nlmo
           "#
    ));

    cx.update_editor(|view, cx| {
        view.add_selection_below(&Default::default(), cx);
    });

    cx.assert_editor_state(indoc!(
        r#"a«bcˇ»
           d«efgˇ»hi

           j«kˇ»
           nlmo
           "#
    ));

    cx.update_editor(|view, cx| {
        view.add_selection_below(&Default::default(), cx);
    });
    cx.assert_editor_state(indoc!(
        r#"a«bcˇ»
           d«efgˇ»hi

           j«kˇ»
           n«lmoˇ»
           "#
    ));
    cx.update_editor(|view, cx| {
        view.add_selection_above(&Default::default(), cx);
    });

    cx.assert_editor_state(indoc!(
        r#"a«bcˇ»
           d«efgˇ»hi

           j«kˇ»
           nlmo
           "#
    ));

    // Change selections again
    cx.set_state(indoc!(
        r#"abc
           d«ˇefghi

           jk
           nlm»o
           "#
    ));

    cx.update_editor(|view, cx| {
        view.add_selection_above(&Default::default(), cx);
    });

    cx.assert_editor_state(indoc!(
        r#"a«ˇbc»
           d«ˇef»ghi

           j«ˇk»
           n«ˇlm»o
           "#
    ));

    cx.update_editor(|view, cx| {
        view.add_selection_below(&Default::default(), cx);
    });

    cx.assert_editor_state(indoc!(
        r#"abc
           d«ˇef»ghi

           j«ˇk»
           n«ˇlm»o
           "#
    ));
}

#[gpui::test]
async fn test_select_next(cx: &mut gpui::TestAppContext) {
    init_test(cx, |_| {});

    let mut cx = EditorTestContext::new(cx).await;
    cx.set_state("abc\nˇabc abc\ndefabc\nabc");

    cx.update_editor(|e, cx| e.select_next(&SelectNext::default(), cx))
        .unwrap();
    cx.assert_editor_state("abc\n«abcˇ» abc\ndefabc\nabc");

    cx.update_editor(|e, cx| e.select_next(&SelectNext::default(), cx))
        .unwrap();
    cx.assert_editor_state("abc\n«abcˇ» «abcˇ»\ndefabc\nabc");

    cx.update_editor(|view, cx| view.undo_selection(&UndoSelection, cx));
    cx.assert_editor_state("abc\n«abcˇ» abc\ndefabc\nabc");

    cx.update_editor(|view, cx| view.redo_selection(&RedoSelection, cx));
    cx.assert_editor_state("abc\n«abcˇ» «abcˇ»\ndefabc\nabc");

    cx.update_editor(|e, cx| e.select_next(&SelectNext::default(), cx))
        .unwrap();
    cx.assert_editor_state("abc\n«abcˇ» «abcˇ»\ndefabc\n«abcˇ»");

    cx.update_editor(|e, cx| e.select_next(&SelectNext::default(), cx))
        .unwrap();
    cx.assert_editor_state("«abcˇ»\n«abcˇ» «abcˇ»\ndefabc\n«abcˇ»");
}

#[gpui::test]
async fn test_select_previous(cx: &mut gpui::TestAppContext) {
    init_test(cx, |_| {});
    {
        // `Select previous` without a selection (selects wordwise)
        let mut cx = EditorTestContext::new(cx).await;
        cx.set_state("abc\nˇabc abc\ndefabc\nabc");

        cx.update_editor(|e, cx| e.select_previous(&SelectPrevious::default(), cx))
            .unwrap();
        cx.assert_editor_state("abc\n«abcˇ» abc\ndefabc\nabc");

        cx.update_editor(|e, cx| e.select_previous(&SelectPrevious::default(), cx))
            .unwrap();
        cx.assert_editor_state("«abcˇ»\n«abcˇ» abc\ndefabc\nabc");

        cx.update_editor(|view, cx| view.undo_selection(&UndoSelection, cx));
        cx.assert_editor_state("abc\n«abcˇ» abc\ndefabc\nabc");

        cx.update_editor(|view, cx| view.redo_selection(&RedoSelection, cx));
        cx.assert_editor_state("«abcˇ»\n«abcˇ» abc\ndefabc\nabc");

        cx.update_editor(|e, cx| e.select_previous(&SelectPrevious::default(), cx))
            .unwrap();
        cx.assert_editor_state("«abcˇ»\n«abcˇ» abc\ndefabc\n«abcˇ»");

        cx.update_editor(|e, cx| e.select_previous(&SelectPrevious::default(), cx))
            .unwrap();
        cx.assert_editor_state("«abcˇ»\n«abcˇ» «abcˇ»\ndefabc\n«abcˇ»");
    }
    {
        // `Select previous` with a selection
        let mut cx = EditorTestContext::new(cx).await;
        cx.set_state("abc\n«ˇabc» abc\ndefabc\nabc");

        cx.update_editor(|e, cx| e.select_previous(&SelectPrevious::default(), cx))
            .unwrap();
        cx.assert_editor_state("«abcˇ»\n«ˇabc» abc\ndefabc\nabc");

        cx.update_editor(|e, cx| e.select_previous(&SelectPrevious::default(), cx))
            .unwrap();
        cx.assert_editor_state("«abcˇ»\n«ˇabc» abc\ndefabc\n«abcˇ»");

        cx.update_editor(|view, cx| view.undo_selection(&UndoSelection, cx));
        cx.assert_editor_state("«abcˇ»\n«ˇabc» abc\ndefabc\nabc");

        cx.update_editor(|view, cx| view.redo_selection(&RedoSelection, cx));
        cx.assert_editor_state("«abcˇ»\n«ˇabc» abc\ndefabc\n«abcˇ»");

        cx.update_editor(|e, cx| e.select_previous(&SelectPrevious::default(), cx))
            .unwrap();
        cx.assert_editor_state("«abcˇ»\n«ˇabc» abc\ndef«abcˇ»\n«abcˇ»");

        cx.update_editor(|e, cx| e.select_previous(&SelectPrevious::default(), cx))
            .unwrap();
        cx.assert_editor_state("«abcˇ»\n«ˇabc» «abcˇ»\ndef«abcˇ»\n«abcˇ»");
    }
}

#[gpui::test]
async fn test_select_larger_smaller_syntax_node(cx: &mut gpui::TestAppContext) {
    init_test(cx, |_| {});

    let language = Arc::new(Language::new(
        LanguageConfig::default(),
        Some(tree_sitter_rust::language()),
    ));

    let text = r#"
        use mod1::mod2::{mod3, mod4};

        fn fn_1(param1: bool, param2: &str) {
            let var1 = "text";
        }
    "#
    .unindent();

    let buffer = cx.build_model(|cx| {
        Buffer::new(0, cx.entity_id().as_u64(), text).with_language(language, cx)
    });
    let buffer = cx.build_model(|cx| MultiBuffer::singleton(buffer, cx));
    let (view, cx) = cx.add_window_view(|cx| build_editor(buffer, cx));

    view.condition::<crate::EditorEvent>(&cx, |view, cx| !view.buffer.read(cx).is_parsing(cx))
        .await;

    view.update(cx, |view, cx| {
        view.change_selections(None, cx, |s| {
            s.select_display_ranges([
                DisplayPoint::new(0, 25)..DisplayPoint::new(0, 25),
                DisplayPoint::new(2, 24)..DisplayPoint::new(2, 12),
                DisplayPoint::new(3, 18)..DisplayPoint::new(3, 18),
            ]);
        });
        view.select_larger_syntax_node(&SelectLargerSyntaxNode, cx);
    });
    assert_eq!(
        view.update(cx, |view, cx| { view.selections.display_ranges(cx) }),
        &[
            DisplayPoint::new(0, 23)..DisplayPoint::new(0, 27),
            DisplayPoint::new(2, 35)..DisplayPoint::new(2, 7),
            DisplayPoint::new(3, 15)..DisplayPoint::new(3, 21),
        ]
    );

    view.update(cx, |view, cx| {
        view.select_larger_syntax_node(&SelectLargerSyntaxNode, cx);
    });
    assert_eq!(
        view.update(cx, |view, cx| view.selections.display_ranges(cx)),
        &[
            DisplayPoint::new(0, 16)..DisplayPoint::new(0, 28),
            DisplayPoint::new(4, 1)..DisplayPoint::new(2, 0),
        ]
    );

    view.update(cx, |view, cx| {
        view.select_larger_syntax_node(&SelectLargerSyntaxNode, cx);
    });
    assert_eq!(
        view.update(cx, |view, cx| view.selections.display_ranges(cx)),
        &[DisplayPoint::new(5, 0)..DisplayPoint::new(0, 0)]
    );

    // Trying to expand the selected syntax node one more time has no effect.
    view.update(cx, |view, cx| {
        view.select_larger_syntax_node(&SelectLargerSyntaxNode, cx);
    });
    assert_eq!(
        view.update(cx, |view, cx| view.selections.display_ranges(cx)),
        &[DisplayPoint::new(5, 0)..DisplayPoint::new(0, 0)]
    );

    view.update(cx, |view, cx| {
        view.select_smaller_syntax_node(&SelectSmallerSyntaxNode, cx);
    });
    assert_eq!(
        view.update(cx, |view, cx| view.selections.display_ranges(cx)),
        &[
            DisplayPoint::new(0, 16)..DisplayPoint::new(0, 28),
            DisplayPoint::new(4, 1)..DisplayPoint::new(2, 0),
        ]
    );

    view.update(cx, |view, cx| {
        view.select_smaller_syntax_node(&SelectSmallerSyntaxNode, cx);
    });
    assert_eq!(
        view.update(cx, |view, cx| view.selections.display_ranges(cx)),
        &[
            DisplayPoint::new(0, 23)..DisplayPoint::new(0, 27),
            DisplayPoint::new(2, 35)..DisplayPoint::new(2, 7),
            DisplayPoint::new(3, 15)..DisplayPoint::new(3, 21),
        ]
    );

    view.update(cx, |view, cx| {
        view.select_smaller_syntax_node(&SelectSmallerSyntaxNode, cx);
    });
    assert_eq!(
        view.update(cx, |view, cx| view.selections.display_ranges(cx)),
        &[
            DisplayPoint::new(0, 25)..DisplayPoint::new(0, 25),
            DisplayPoint::new(2, 24)..DisplayPoint::new(2, 12),
            DisplayPoint::new(3, 18)..DisplayPoint::new(3, 18),
        ]
    );

    // Trying to shrink the selected syntax node one more time has no effect.
    view.update(cx, |view, cx| {
        view.select_smaller_syntax_node(&SelectSmallerSyntaxNode, cx);
    });
    assert_eq!(
        view.update(cx, |view, cx| view.selections.display_ranges(cx)),
        &[
            DisplayPoint::new(0, 25)..DisplayPoint::new(0, 25),
            DisplayPoint::new(2, 24)..DisplayPoint::new(2, 12),
            DisplayPoint::new(3, 18)..DisplayPoint::new(3, 18),
        ]
    );

    // Ensure that we keep expanding the selection if the larger selection starts or ends within
    // a fold.
    view.update(cx, |view, cx| {
        view.fold_ranges(
            vec![
                Point::new(0, 21)..Point::new(0, 24),
                Point::new(3, 20)..Point::new(3, 22),
            ],
            true,
            cx,
        );
        view.select_larger_syntax_node(&SelectLargerSyntaxNode, cx);
    });
    assert_eq!(
        view.update(cx, |view, cx| view.selections.display_ranges(cx)),
        &[
            DisplayPoint::new(0, 16)..DisplayPoint::new(0, 28),
            DisplayPoint::new(2, 35)..DisplayPoint::new(2, 7),
            DisplayPoint::new(3, 4)..DisplayPoint::new(3, 23),
        ]
    );
}

#[gpui::test]
async fn test_autoindent_selections(cx: &mut gpui::TestAppContext) {
    init_test(cx, |_| {});

    let language = Arc::new(
        Language::new(
            LanguageConfig {
                brackets: BracketPairConfig {
                    pairs: vec![
                        BracketPair {
                            start: "{".to_string(),
                            end: "}".to_string(),
                            close: false,
                            newline: true,
                        },
                        BracketPair {
                            start: "(".to_string(),
                            end: ")".to_string(),
                            close: false,
                            newline: true,
                        },
                    ],
                    ..Default::default()
                },
                ..Default::default()
            },
            Some(tree_sitter_rust::language()),
        )
        .with_indents_query(
            r#"
                (_ "(" ")" @end) @indent
                (_ "{" "}" @end) @indent
            "#,
        )
        .unwrap(),
    );

    let text = "fn a() {}";

    let buffer = cx.build_model(|cx| {
        Buffer::new(0, cx.entity_id().as_u64(), text).with_language(language, cx)
    });
    let buffer = cx.build_model(|cx| MultiBuffer::singleton(buffer, cx));
    let (editor, cx) = cx.add_window_view(|cx| build_editor(buffer, cx));
    editor
        .condition::<crate::EditorEvent>(cx, |editor, cx| !editor.buffer.read(cx).is_parsing(cx))
        .await;

    editor.update(cx, |editor, cx| {
        editor.change_selections(None, cx, |s| s.select_ranges([5..5, 8..8, 9..9]));
        editor.newline(&Newline, cx);
        assert_eq!(editor.text(cx), "fn a(\n    \n) {\n    \n}\n");
        assert_eq!(
            editor.selections.ranges(cx),
            &[
                Point::new(1, 4)..Point::new(1, 4),
                Point::new(3, 4)..Point::new(3, 4),
                Point::new(5, 0)..Point::new(5, 0)
            ]
        );
    });
}

#[gpui::test]
async fn test_autoclose_pairs(cx: &mut gpui::TestAppContext) {
    init_test(cx, |_| {});

    let mut cx = EditorTestContext::new(cx).await;

    let language = Arc::new(Language::new(
        LanguageConfig {
            brackets: BracketPairConfig {
                pairs: vec![
                    BracketPair {
                        start: "{".to_string(),
                        end: "}".to_string(),
                        close: true,
                        newline: true,
                    },
                    BracketPair {
                        start: "(".to_string(),
                        end: ")".to_string(),
                        close: true,
                        newline: true,
                    },
                    BracketPair {
                        start: "/*".to_string(),
                        end: " */".to_string(),
                        close: true,
                        newline: true,
                    },
                    BracketPair {
                        start: "[".to_string(),
                        end: "]".to_string(),
                        close: false,
                        newline: true,
                    },
                    BracketPair {
                        start: "\"".to_string(),
                        end: "\"".to_string(),
                        close: true,
                        newline: false,
                    },
                ],
                ..Default::default()
            },
            autoclose_before: "})]".to_string(),
            ..Default::default()
        },
        Some(tree_sitter_rust::language()),
    ));

    let registry = Arc::new(LanguageRegistry::test());
    registry.add(language.clone());
    cx.update_buffer(|buffer, cx| {
        buffer.set_language_registry(registry);
        buffer.set_language(Some(language), cx);
    });

    cx.set_state(
        &r#"
            🏀ˇ
            εˇ
            ❤️ˇ
        "#
        .unindent(),
    );

    // autoclose multiple nested brackets at multiple cursors
    cx.update_editor(|view, cx| {
        view.handle_input("{", cx);
        view.handle_input("{", cx);
        view.handle_input("{", cx);
    });
    cx.assert_editor_state(
        &"
            🏀{{{ˇ}}}
            ε{{{ˇ}}}
            ❤️{{{ˇ}}}
        "
        .unindent(),
    );

    // insert a different closing bracket
    cx.update_editor(|view, cx| {
        view.handle_input(")", cx);
    });
    cx.assert_editor_state(
        &"
            🏀{{{)ˇ}}}
            ε{{{)ˇ}}}
            ❤️{{{)ˇ}}}
        "
        .unindent(),
    );

    // skip over the auto-closed brackets when typing a closing bracket
    cx.update_editor(|view, cx| {
        view.move_right(&MoveRight, cx);
        view.handle_input("}", cx);
        view.handle_input("}", cx);
        view.handle_input("}", cx);
    });
    cx.assert_editor_state(
        &"
            🏀{{{)}}}}ˇ
            ε{{{)}}}}ˇ
            ❤️{{{)}}}}ˇ
        "
        .unindent(),
    );

    // autoclose multi-character pairs
    cx.set_state(
        &"
            ˇ
            ˇ
        "
        .unindent(),
    );
    cx.update_editor(|view, cx| {
        view.handle_input("/", cx);
        view.handle_input("*", cx);
    });
    cx.assert_editor_state(
        &"
            /*ˇ */
            /*ˇ */
        "
        .unindent(),
    );

    // one cursor autocloses a multi-character pair, one cursor
    // does not autoclose.
    cx.set_state(
        &"
            /ˇ
            ˇ
        "
        .unindent(),
    );
    cx.update_editor(|view, cx| view.handle_input("*", cx));
    cx.assert_editor_state(
        &"
            /*ˇ */
            *ˇ
        "
        .unindent(),
    );

    // Don't autoclose if the next character isn't whitespace and isn't
    // listed in the language's "autoclose_before" section.
    cx.set_state("ˇa b");
    cx.update_editor(|view, cx| view.handle_input("{", cx));
    cx.assert_editor_state("{ˇa b");

    // Don't autoclose if `close` is false for the bracket pair
    cx.set_state("ˇ");
    cx.update_editor(|view, cx| view.handle_input("[", cx));
    cx.assert_editor_state("[ˇ");

    // Surround with brackets if text is selected
    cx.set_state("«aˇ» b");
    cx.update_editor(|view, cx| view.handle_input("{", cx));
    cx.assert_editor_state("{«aˇ»} b");

    // Autclose pair where the start and end characters are the same
    cx.set_state("aˇ");
    cx.update_editor(|view, cx| view.handle_input("\"", cx));
    cx.assert_editor_state("a\"ˇ\"");
    cx.update_editor(|view, cx| view.handle_input("\"", cx));
    cx.assert_editor_state("a\"\"ˇ");
}

#[gpui::test]
async fn test_autoclose_with_embedded_language(cx: &mut gpui::TestAppContext) {
    init_test(cx, |_| {});

    let mut cx = EditorTestContext::new(cx).await;

    let html_language = Arc::new(
        Language::new(
            LanguageConfig {
                name: "HTML".into(),
                brackets: BracketPairConfig {
                    pairs: vec![
                        BracketPair {
                            start: "<".into(),
                            end: ">".into(),
                            close: true,
                            ..Default::default()
                        },
                        BracketPair {
                            start: "{".into(),
                            end: "}".into(),
                            close: true,
                            ..Default::default()
                        },
                        BracketPair {
                            start: "(".into(),
                            end: ")".into(),
                            close: true,
                            ..Default::default()
                        },
                    ],
                    ..Default::default()
                },
                autoclose_before: "})]>".into(),
                ..Default::default()
            },
            Some(tree_sitter_html::language()),
        )
        .with_injection_query(
            r#"
            (script_element
                (raw_text) @content
                (#set! "language" "javascript"))
            "#,
        )
        .unwrap(),
    );

    let javascript_language = Arc::new(Language::new(
        LanguageConfig {
            name: "JavaScript".into(),
            brackets: BracketPairConfig {
                pairs: vec![
                    BracketPair {
                        start: "/*".into(),
                        end: " */".into(),
                        close: true,
                        ..Default::default()
                    },
                    BracketPair {
                        start: "{".into(),
                        end: "}".into(),
                        close: true,
                        ..Default::default()
                    },
                    BracketPair {
                        start: "(".into(),
                        end: ")".into(),
                        close: true,
                        ..Default::default()
                    },
                ],
                ..Default::default()
            },
            autoclose_before: "})]>".into(),
            ..Default::default()
        },
        Some(tree_sitter_typescript::language_tsx()),
    ));

    let registry = Arc::new(LanguageRegistry::test());
    registry.add(html_language.clone());
    registry.add(javascript_language.clone());

    cx.update_buffer(|buffer, cx| {
        buffer.set_language_registry(registry);
        buffer.set_language(Some(html_language), cx);
    });

    cx.set_state(
        &r#"
            <body>ˇ
                <script>
                    var x = 1;ˇ
                </script>
            </body>ˇ
        "#
        .unindent(),
    );

    // Precondition: different languages are active at different locations.
    cx.update_editor(|editor, cx| {
        let snapshot = editor.snapshot(cx);
        let cursors = editor.selections.ranges::<usize>(cx);
        let languages = cursors
            .iter()
            .map(|c| snapshot.language_at(c.start).unwrap().name())
            .collect::<Vec<_>>();
        assert_eq!(
            languages,
            &["HTML".into(), "JavaScript".into(), "HTML".into()]
        );
    });

    // Angle brackets autoclose in HTML, but not JavaScript.
    cx.update_editor(|editor, cx| {
        editor.handle_input("<", cx);
        editor.handle_input("a", cx);
    });
    cx.assert_editor_state(
        &r#"
            <body><aˇ>
                <script>
                    var x = 1;<aˇ
                </script>
            </body><aˇ>
        "#
        .unindent(),
    );

    // Curly braces and parens autoclose in both HTML and JavaScript.
    cx.update_editor(|editor, cx| {
        editor.handle_input(" b=", cx);
        editor.handle_input("{", cx);
        editor.handle_input("c", cx);
        editor.handle_input("(", cx);
    });
    cx.assert_editor_state(
        &r#"
            <body><a b={c(ˇ)}>
                <script>
                    var x = 1;<a b={c(ˇ)}
                </script>
            </body><a b={c(ˇ)}>
        "#
        .unindent(),
    );

    // Brackets that were already autoclosed are skipped.
    cx.update_editor(|editor, cx| {
        editor.handle_input(")", cx);
        editor.handle_input("d", cx);
        editor.handle_input("}", cx);
    });
    cx.assert_editor_state(
        &r#"
            <body><a b={c()d}ˇ>
                <script>
                    var x = 1;<a b={c()d}ˇ
                </script>
            </body><a b={c()d}ˇ>
        "#
        .unindent(),
    );
    cx.update_editor(|editor, cx| {
        editor.handle_input(">", cx);
    });
    cx.assert_editor_state(
        &r#"
            <body><a b={c()d}>ˇ
                <script>
                    var x = 1;<a b={c()d}>ˇ
                </script>
            </body><a b={c()d}>ˇ
        "#
        .unindent(),
    );

    // Reset
    cx.set_state(
        &r#"
            <body>ˇ
                <script>
                    var x = 1;ˇ
                </script>
            </body>ˇ
        "#
        .unindent(),
    );

    cx.update_editor(|editor, cx| {
        editor.handle_input("<", cx);
    });
    cx.assert_editor_state(
        &r#"
            <body><ˇ>
                <script>
                    var x = 1;<ˇ
                </script>
            </body><ˇ>
        "#
        .unindent(),
    );

    // When backspacing, the closing angle brackets are removed.
    cx.update_editor(|editor, cx| {
        editor.backspace(&Backspace, cx);
    });
    cx.assert_editor_state(
        &r#"
            <body>ˇ
                <script>
                    var x = 1;ˇ
                </script>
            </body>ˇ
        "#
        .unindent(),
    );

    // Block comments autoclose in JavaScript, but not HTML.
    cx.update_editor(|editor, cx| {
        editor.handle_input("/", cx);
        editor.handle_input("*", cx);
    });
    cx.assert_editor_state(
        &r#"
            <body>/*ˇ
                <script>
                    var x = 1;/*ˇ */
                </script>
            </body>/*ˇ
        "#
        .unindent(),
    );
}

#[gpui::test]
async fn test_autoclose_with_overrides(cx: &mut gpui::TestAppContext) {
    init_test(cx, |_| {});

    let mut cx = EditorTestContext::new(cx).await;

    let rust_language = Arc::new(
        Language::new(
            LanguageConfig {
                name: "Rust".into(),
                brackets: serde_json::from_value(json!([
                    { "start": "{", "end": "}", "close": true, "newline": true },
                    { "start": "\"", "end": "\"", "close": true, "newline": false, "not_in": ["string"] },
                ]))
                .unwrap(),
                autoclose_before: "})]>".into(),
                ..Default::default()
            },
            Some(tree_sitter_rust::language()),
        )
        .with_override_query("(string_literal) @string")
        .unwrap(),
    );

    let registry = Arc::new(LanguageRegistry::test());
    registry.add(rust_language.clone());

    cx.update_buffer(|buffer, cx| {
        buffer.set_language_registry(registry);
        buffer.set_language(Some(rust_language), cx);
    });

    cx.set_state(
        &r#"
            let x = ˇ
        "#
        .unindent(),
    );

    // Inserting a quotation mark. A closing quotation mark is automatically inserted.
    cx.update_editor(|editor, cx| {
        editor.handle_input("\"", cx);
    });
    cx.assert_editor_state(
        &r#"
            let x = "ˇ"
        "#
        .unindent(),
    );

    // Inserting another quotation mark. The cursor moves across the existing
    // automatically-inserted quotation mark.
    cx.update_editor(|editor, cx| {
        editor.handle_input("\"", cx);
    });
    cx.assert_editor_state(
        &r#"
            let x = ""ˇ
        "#
        .unindent(),
    );

    // Reset
    cx.set_state(
        &r#"
            let x = ˇ
        "#
        .unindent(),
    );

    // Inserting a quotation mark inside of a string. A second quotation mark is not inserted.
    cx.update_editor(|editor, cx| {
        editor.handle_input("\"", cx);
        editor.handle_input(" ", cx);
        editor.move_left(&Default::default(), cx);
        editor.handle_input("\\", cx);
        editor.handle_input("\"", cx);
    });
    cx.assert_editor_state(
        &r#"
            let x = "\"ˇ "
        "#
        .unindent(),
    );

    // Inserting a closing quotation mark at the position of an automatically-inserted quotation
    // mark. Nothing is inserted.
    cx.update_editor(|editor, cx| {
        editor.move_right(&Default::default(), cx);
        editor.handle_input("\"", cx);
    });
    cx.assert_editor_state(
        &r#"
            let x = "\" "ˇ
        "#
        .unindent(),
    );
}

#[gpui::test]
async fn test_surround_with_pair(cx: &mut gpui::TestAppContext) {
    init_test(cx, |_| {});

    let language = Arc::new(Language::new(
        LanguageConfig {
            brackets: BracketPairConfig {
                pairs: vec![
                    BracketPair {
                        start: "{".to_string(),
                        end: "}".to_string(),
                        close: true,
                        newline: true,
                    },
                    BracketPair {
                        start: "/* ".to_string(),
                        end: "*/".to_string(),
                        close: true,
                        ..Default::default()
                    },
                ],
                ..Default::default()
            },
            ..Default::default()
        },
        Some(tree_sitter_rust::language()),
    ));

    let text = r#"
        a
        b
        c
    "#
    .unindent();

    let buffer = cx.build_model(|cx| {
        Buffer::new(0, cx.entity_id().as_u64(), text).with_language(language, cx)
    });
    let buffer = cx.build_model(|cx| MultiBuffer::singleton(buffer, cx));
<<<<<<< HEAD
    let (view, mut cx) = cx.add_window_view(|cx| build_editor(buffer, cx));
    let cx = &mut cx;
    view.condition::<crate::EditorEvent>(cx, |view, cx| !view.buffer.read(cx).is_parsing(cx))
=======
    let (view, cx) = cx.add_window_view(|cx| build_editor(buffer, cx));
    view.condition::<crate::Event>(cx, |view, cx| !view.buffer.read(cx).is_parsing(cx))
>>>>>>> 26d90a5e
        .await;

    view.update(cx, |view, cx| {
        view.change_selections(None, cx, |s| {
            s.select_display_ranges([
                DisplayPoint::new(0, 0)..DisplayPoint::new(0, 1),
                DisplayPoint::new(1, 0)..DisplayPoint::new(1, 1),
                DisplayPoint::new(2, 0)..DisplayPoint::new(2, 1),
            ])
        });

        view.handle_input("{", cx);
        view.handle_input("{", cx);
        view.handle_input("{", cx);
        assert_eq!(
            view.text(cx),
            "
                {{{a}}}
                {{{b}}}
                {{{c}}}
            "
            .unindent()
        );
        assert_eq!(
            view.selections.display_ranges(cx),
            [
                DisplayPoint::new(0, 3)..DisplayPoint::new(0, 4),
                DisplayPoint::new(1, 3)..DisplayPoint::new(1, 4),
                DisplayPoint::new(2, 3)..DisplayPoint::new(2, 4)
            ]
        );

        view.undo(&Undo, cx);
        view.undo(&Undo, cx);
        view.undo(&Undo, cx);
        assert_eq!(
            view.text(cx),
            "
                a
                b
                c
            "
            .unindent()
        );
        assert_eq!(
            view.selections.display_ranges(cx),
            [
                DisplayPoint::new(0, 0)..DisplayPoint::new(0, 1),
                DisplayPoint::new(1, 0)..DisplayPoint::new(1, 1),
                DisplayPoint::new(2, 0)..DisplayPoint::new(2, 1)
            ]
        );

        // Ensure inserting the first character of a multi-byte bracket pair
        // doesn't surround the selections with the bracket.
        view.handle_input("/", cx);
        assert_eq!(
            view.text(cx),
            "
                /
                /
                /
            "
            .unindent()
        );
        assert_eq!(
            view.selections.display_ranges(cx),
            [
                DisplayPoint::new(0, 1)..DisplayPoint::new(0, 1),
                DisplayPoint::new(1, 1)..DisplayPoint::new(1, 1),
                DisplayPoint::new(2, 1)..DisplayPoint::new(2, 1)
            ]
        );

        view.undo(&Undo, cx);
        assert_eq!(
            view.text(cx),
            "
                a
                b
                c
            "
            .unindent()
        );
        assert_eq!(
            view.selections.display_ranges(cx),
            [
                DisplayPoint::new(0, 0)..DisplayPoint::new(0, 1),
                DisplayPoint::new(1, 0)..DisplayPoint::new(1, 1),
                DisplayPoint::new(2, 0)..DisplayPoint::new(2, 1)
            ]
        );

        // Ensure inserting the last character of a multi-byte bracket pair
        // doesn't surround the selections with the bracket.
        view.handle_input("*", cx);
        assert_eq!(
            view.text(cx),
            "
                *
                *
                *
            "
            .unindent()
        );
        assert_eq!(
            view.selections.display_ranges(cx),
            [
                DisplayPoint::new(0, 1)..DisplayPoint::new(0, 1),
                DisplayPoint::new(1, 1)..DisplayPoint::new(1, 1),
                DisplayPoint::new(2, 1)..DisplayPoint::new(2, 1)
            ]
        );
    });
}

#[gpui::test]
async fn test_delete_autoclose_pair(cx: &mut gpui::TestAppContext) {
    init_test(cx, |_| {});

    let language = Arc::new(Language::new(
        LanguageConfig {
            brackets: BracketPairConfig {
                pairs: vec![BracketPair {
                    start: "{".to_string(),
                    end: "}".to_string(),
                    close: true,
                    newline: true,
                }],
                ..Default::default()
            },
            autoclose_before: "}".to_string(),
            ..Default::default()
        },
        Some(tree_sitter_rust::language()),
    ));

    let text = r#"
        a
        b
        c
    "#
    .unindent();

    let buffer = cx.build_model(|cx| {
        Buffer::new(0, cx.entity_id().as_u64(), text).with_language(language, cx)
    });
    let buffer = cx.build_model(|cx| MultiBuffer::singleton(buffer, cx));
    let (editor, cx) = cx.add_window_view(|cx| build_editor(buffer, cx));
    editor
        .condition::<crate::EditorEvent>(cx, |view, cx| !view.buffer.read(cx).is_parsing(cx))
        .await;

    editor.update(cx, |editor, cx| {
        editor.change_selections(None, cx, |s| {
            s.select_ranges([
                Point::new(0, 1)..Point::new(0, 1),
                Point::new(1, 1)..Point::new(1, 1),
                Point::new(2, 1)..Point::new(2, 1),
            ])
        });

        editor.handle_input("{", cx);
        editor.handle_input("{", cx);
        editor.handle_input("_", cx);
        assert_eq!(
            editor.text(cx),
            "
                a{{_}}
                b{{_}}
                c{{_}}
            "
            .unindent()
        );
        assert_eq!(
            editor.selections.ranges::<Point>(cx),
            [
                Point::new(0, 4)..Point::new(0, 4),
                Point::new(1, 4)..Point::new(1, 4),
                Point::new(2, 4)..Point::new(2, 4)
            ]
        );

        editor.backspace(&Default::default(), cx);
        editor.backspace(&Default::default(), cx);
        assert_eq!(
            editor.text(cx),
            "
                a{}
                b{}
                c{}
            "
            .unindent()
        );
        assert_eq!(
            editor.selections.ranges::<Point>(cx),
            [
                Point::new(0, 2)..Point::new(0, 2),
                Point::new(1, 2)..Point::new(1, 2),
                Point::new(2, 2)..Point::new(2, 2)
            ]
        );

        editor.delete_to_previous_word_start(&Default::default(), cx);
        assert_eq!(
            editor.text(cx),
            "
                a
                b
                c
            "
            .unindent()
        );
        assert_eq!(
            editor.selections.ranges::<Point>(cx),
            [
                Point::new(0, 1)..Point::new(0, 1),
                Point::new(1, 1)..Point::new(1, 1),
                Point::new(2, 1)..Point::new(2, 1)
            ]
        );
    });
}

// todo!(select_anchor_ranges)
// #[gpui::test]
// async fn test_snippets(cx: &mut gpui::TestAppContext) {
//     init_test(cx, |_| {});

//     let (text, insertion_ranges) = marked_text_ranges(
//         indoc! {"
//             a.ˇ b
//             a.ˇ b
//             a.ˇ b
//         "},
//         false,
//     );

//     let buffer = cx.update(|cx| MultiBuffer::build_simple(&text, cx));
//     let (editor, mut cx) = cx.add_window_view(|cx| build_editor(buffer, cx));
//     let cx = &mut cx;

//     editor.update(cx, |editor, cx| {
//         let snippet = Snippet::parse("f(${1:one}, ${2:two}, ${1:three})$0").unwrap();

//         editor
//             .insert_snippet(&insertion_ranges, snippet, cx)
//             .unwrap();

//         fn assert(editor: &mut Editor, cx: &mut ViewContext<Editor>, marked_text: &str) {
//             let (expected_text, selection_ranges) = marked_text_ranges(marked_text, false);
//             assert_eq!(editor.text(cx), expected_text);
//             assert_eq!(editor.selections.ranges::<usize>(cx), selection_ranges);
//         }

//         assert(
//             editor,
//             cx,
//             indoc! {"
//                 a.f(«one», two, «three») b
//                 a.f(«one», two, «three») b
//                 a.f(«one», two, «three») b
//             "},
//         );

//         // Can't move earlier than the first tab stop
//         assert!(!editor.move_to_prev_snippet_tabstop(cx));
//         assert(
//             editor,
//             cx,
//             indoc! {"
//                 a.f(«one», two, «three») b
//                 a.f(«one», two, «three») b
//                 a.f(«one», two, «three») b
//             "},
//         );

//         assert!(editor.move_to_next_snippet_tabstop(cx));
//         assert(
//             editor,
//             cx,
//             indoc! {"
//                 a.f(one, «two», three) b
//                 a.f(one, «two», three) b
//                 a.f(one, «two», three) b
//             "},
//         );

//         editor.move_to_prev_snippet_tabstop(cx);
//         assert(
//             editor,
//             cx,
//             indoc! {"
//                 a.f(«one», two, «three») b
//                 a.f(«one», two, «three») b
//                 a.f(«one», two, «three») b
//             "},
//         );

//         assert!(editor.move_to_next_snippet_tabstop(cx));
//         assert(
//             editor,
//             cx,
//             indoc! {"
//                 a.f(one, «two», three) b
//                 a.f(one, «two», three) b
//                 a.f(one, «two», three) b
//             "},
//         );
//         assert!(editor.move_to_next_snippet_tabstop(cx));
//         assert(
//             editor,
//             cx,
//             indoc! {"
//                 a.f(one, two, three)ˇ b
//                 a.f(one, two, three)ˇ b
//                 a.f(one, two, three)ˇ b
//             "},
//         );

//         // As soon as the last tab stop is reached, snippet state is gone
//         editor.move_to_prev_snippet_tabstop(cx);
//         assert(
//             editor,
//             cx,
//             indoc! {"
//                 a.f(one, two, three)ˇ b
//                 a.f(one, two, three)ˇ b
//                 a.f(one, two, three)ˇ b
//             "},
//         );
//     });
// }

#[gpui::test]
async fn test_document_format_during_save(cx: &mut gpui::TestAppContext) {
    init_test(cx, |_| {});

    let mut language = Language::new(
        LanguageConfig {
            name: "Rust".into(),
            path_suffixes: vec!["rs".to_string()],
            ..Default::default()
        },
        Some(tree_sitter_rust::language()),
    );
    let mut fake_servers = language
        .set_fake_lsp_adapter(Arc::new(FakeLspAdapter {
            capabilities: lsp::ServerCapabilities {
                document_formatting_provider: Some(lsp::OneOf::Left(true)),
                ..Default::default()
            },
            ..Default::default()
        }))
        .await;

    let fs = FakeFs::new(cx.executor());
    fs.insert_file("/file.rs", Default::default()).await;

    let project = Project::test(fs, ["/file.rs".as_ref()], cx).await;
    project.update(cx, |project, _| project.languages().add(Arc::new(language)));
    let buffer = project
        .update(cx, |project, cx| project.open_local_buffer("/file.rs", cx))
        .await
        .unwrap();

    cx.executor().start_waiting();
    let fake_server = fake_servers.next().await.unwrap();

    let buffer = cx.build_model(|cx| MultiBuffer::singleton(buffer, cx));
    let (editor, cx) = cx.add_window_view(|cx| build_editor(buffer, cx));
    editor.update(cx, |editor, cx| editor.set_text("one\ntwo\nthree\n", cx));
    assert!(cx.read(|cx| editor.is_dirty(cx)));

    let save = editor
        .update(cx, |editor, cx| editor.save(project.clone(), cx))
        .unwrap();
    fake_server
        .handle_request::<lsp::request::Formatting, _, _>(move |params, _| async move {
            assert_eq!(
                params.text_document.uri,
                lsp::Url::from_file_path("/file.rs").unwrap()
            );
            assert_eq!(params.options.tab_size, 4);
            Ok(Some(vec![lsp::TextEdit::new(
                lsp::Range::new(lsp::Position::new(0, 3), lsp::Position::new(1, 0)),
                ", ".to_string(),
            )]))
        })
        .next()
        .await;
    cx.executor().start_waiting();
    let x = save.await;

    assert_eq!(
        editor.update(cx, |editor, cx| editor.text(cx)),
        "one, two\nthree\n"
    );
    assert!(!cx.read(|cx| editor.is_dirty(cx)));

    editor.update(cx, |editor, cx| editor.set_text("one\ntwo\nthree\n", cx));
    assert!(cx.read(|cx| editor.is_dirty(cx)));

    // Ensure we can still save even if formatting hangs.
    fake_server.handle_request::<lsp::request::Formatting, _, _>(move |params, _| async move {
        assert_eq!(
            params.text_document.uri,
            lsp::Url::from_file_path("/file.rs").unwrap()
        );
        futures::future::pending::<()>().await;
        unreachable!()
    });
    let save = editor
        .update(cx, |editor, cx| editor.save(project.clone(), cx))
        .unwrap();
    cx.executor().advance_clock(super::FORMAT_TIMEOUT);
    cx.executor().start_waiting();
    save.await;
    assert_eq!(
        editor.update(cx, |editor, cx| editor.text(cx)),
        "one\ntwo\nthree\n"
    );
    assert!(!cx.read(|cx| editor.is_dirty(cx)));

    // Set rust language override and assert overridden tabsize is sent to language server
    update_test_language_settings(cx, |settings| {
        settings.languages.insert(
            "Rust".into(),
            LanguageSettingsContent {
                tab_size: NonZeroU32::new(8),
                ..Default::default()
            },
        );
    });

    let save = editor
        .update(cx, |editor, cx| editor.save(project.clone(), cx))
        .unwrap();
    fake_server
        .handle_request::<lsp::request::Formatting, _, _>(move |params, _| async move {
            assert_eq!(
                params.text_document.uri,
                lsp::Url::from_file_path("/file.rs").unwrap()
            );
            assert_eq!(params.options.tab_size, 8);
            Ok(Some(vec![]))
        })
        .next()
        .await;
    cx.executor().start_waiting();
    save.await;
}

#[gpui::test]
async fn test_range_format_during_save(cx: &mut gpui::TestAppContext) {
    init_test(cx, |_| {});

    let mut language = Language::new(
        LanguageConfig {
            name: "Rust".into(),
            path_suffixes: vec!["rs".to_string()],
            ..Default::default()
        },
        Some(tree_sitter_rust::language()),
    );
    let mut fake_servers = language
        .set_fake_lsp_adapter(Arc::new(FakeLspAdapter {
            capabilities: lsp::ServerCapabilities {
                document_range_formatting_provider: Some(lsp::OneOf::Left(true)),
                ..Default::default()
            },
            ..Default::default()
        }))
        .await;

    let fs = FakeFs::new(cx.executor());
    fs.insert_file("/file.rs", Default::default()).await;

    let project = Project::test(fs, ["/file.rs".as_ref()], cx).await;
    project.update(cx, |project, _| project.languages().add(Arc::new(language)));
    let buffer = project
        .update(cx, |project, cx| project.open_local_buffer("/file.rs", cx))
        .await
        .unwrap();

    cx.executor().start_waiting();
    let fake_server = fake_servers.next().await.unwrap();

    let buffer = cx.build_model(|cx| MultiBuffer::singleton(buffer, cx));
    let (editor, cx) = cx.add_window_view(|cx| build_editor(buffer, cx));
    editor.update(cx, |editor, cx| editor.set_text("one\ntwo\nthree\n", cx));
    assert!(cx.read(|cx| editor.is_dirty(cx)));

    let save = editor
        .update(cx, |editor, cx| editor.save(project.clone(), cx))
        .unwrap();
    fake_server
        .handle_request::<lsp::request::RangeFormatting, _, _>(move |params, _| async move {
            assert_eq!(
                params.text_document.uri,
                lsp::Url::from_file_path("/file.rs").unwrap()
            );
            assert_eq!(params.options.tab_size, 4);
            Ok(Some(vec![lsp::TextEdit::new(
                lsp::Range::new(lsp::Position::new(0, 3), lsp::Position::new(1, 0)),
                ", ".to_string(),
            )]))
        })
        .next()
        .await;
    cx.executor().start_waiting();
    save.await;
    assert_eq!(
        editor.update(cx, |editor, cx| editor.text(cx)),
        "one, two\nthree\n"
    );
    assert!(!cx.read(|cx| editor.is_dirty(cx)));

    editor.update(cx, |editor, cx| editor.set_text("one\ntwo\nthree\n", cx));
    assert!(cx.read(|cx| editor.is_dirty(cx)));

    // Ensure we can still save even if formatting hangs.
    fake_server.handle_request::<lsp::request::RangeFormatting, _, _>(
        move |params, _| async move {
            assert_eq!(
                params.text_document.uri,
                lsp::Url::from_file_path("/file.rs").unwrap()
            );
            futures::future::pending::<()>().await;
            unreachable!()
        },
    );
    let save = editor
        .update(cx, |editor, cx| editor.save(project.clone(), cx))
        .unwrap();
    cx.executor().advance_clock(super::FORMAT_TIMEOUT);
    cx.executor().start_waiting();
    save.await;
    assert_eq!(
        editor.update(cx, |editor, cx| editor.text(cx)),
        "one\ntwo\nthree\n"
    );
    assert!(!cx.read(|cx| editor.is_dirty(cx)));

    // Set rust language override and assert overridden tabsize is sent to language server
    update_test_language_settings(cx, |settings| {
        settings.languages.insert(
            "Rust".into(),
            LanguageSettingsContent {
                tab_size: NonZeroU32::new(8),
                ..Default::default()
            },
        );
    });

    let save = editor
        .update(cx, |editor, cx| editor.save(project.clone(), cx))
        .unwrap();
    fake_server
        .handle_request::<lsp::request::RangeFormatting, _, _>(move |params, _| async move {
            assert_eq!(
                params.text_document.uri,
                lsp::Url::from_file_path("/file.rs").unwrap()
            );
            assert_eq!(params.options.tab_size, 8);
            Ok(Some(vec![]))
        })
        .next()
        .await;
    cx.executor().start_waiting();
    save.await;
}

#[gpui::test]
async fn test_document_format_manual_trigger(cx: &mut gpui::TestAppContext) {
    init_test(cx, |settings| {
        settings.defaults.formatter = Some(language_settings::Formatter::LanguageServer)
    });

    let mut language = Language::new(
        LanguageConfig {
            name: "Rust".into(),
            path_suffixes: vec!["rs".to_string()],
            // Enable Prettier formatting for the same buffer, and ensure
            // LSP is called instead of Prettier.
            prettier_parser_name: Some("test_parser".to_string()),
            ..Default::default()
        },
        Some(tree_sitter_rust::language()),
    );
    let mut fake_servers = language
        .set_fake_lsp_adapter(Arc::new(FakeLspAdapter {
            capabilities: lsp::ServerCapabilities {
                document_formatting_provider: Some(lsp::OneOf::Left(true)),
                ..Default::default()
            },
            ..Default::default()
        }))
        .await;

    let fs = FakeFs::new(cx.executor());
    fs.insert_file("/file.rs", Default::default()).await;

    let project = Project::test(fs, ["/file.rs".as_ref()], cx).await;
    project.update(cx, |project, _| {
        project.languages().add(Arc::new(language));
    });
    let buffer = project
        .update(cx, |project, cx| project.open_local_buffer("/file.rs", cx))
        .await
        .unwrap();

    cx.executor().start_waiting();
    let fake_server = fake_servers.next().await.unwrap();

    let buffer = cx.build_model(|cx| MultiBuffer::singleton(buffer, cx));
    let (editor, cx) = cx.add_window_view(|cx| build_editor(buffer, cx));
    editor.update(cx, |editor, cx| editor.set_text("one\ntwo\nthree\n", cx));

    let format = editor
        .update(cx, |editor, cx| {
            editor.perform_format(project.clone(), FormatTrigger::Manual, cx)
        })
        .unwrap();
    fake_server
        .handle_request::<lsp::request::Formatting, _, _>(move |params, _| async move {
            assert_eq!(
                params.text_document.uri,
                lsp::Url::from_file_path("/file.rs").unwrap()
            );
            assert_eq!(params.options.tab_size, 4);
            Ok(Some(vec![lsp::TextEdit::new(
                lsp::Range::new(lsp::Position::new(0, 3), lsp::Position::new(1, 0)),
                ", ".to_string(),
            )]))
        })
        .next()
        .await;
    cx.executor().start_waiting();
    format.await;
    assert_eq!(
        editor.update(cx, |editor, cx| editor.text(cx)),
        "one, two\nthree\n"
    );

    editor.update(cx, |editor, cx| editor.set_text("one\ntwo\nthree\n", cx));
    // Ensure we don't lock if formatting hangs.
    fake_server.handle_request::<lsp::request::Formatting, _, _>(move |params, _| async move {
        assert_eq!(
            params.text_document.uri,
            lsp::Url::from_file_path("/file.rs").unwrap()
        );
        futures::future::pending::<()>().await;
        unreachable!()
    });
    let format = editor
        .update(cx, |editor, cx| {
            editor.perform_format(project, FormatTrigger::Manual, cx)
        })
        .unwrap();
    cx.executor().advance_clock(super::FORMAT_TIMEOUT);
    cx.executor().start_waiting();
    format.await;
    assert_eq!(
        editor.update(cx, |editor, cx| editor.text(cx)),
        "one\ntwo\nthree\n"
    );
}

#[gpui::test]
async fn test_concurrent_format_requests(cx: &mut gpui::TestAppContext) {
    init_test(cx, |_| {});

    let mut cx = EditorLspTestContext::new_rust(
        lsp::ServerCapabilities {
            document_formatting_provider: Some(lsp::OneOf::Left(true)),
            ..Default::default()
        },
        cx,
    )
    .await;

    cx.set_state(indoc! {"
        one.twoˇ
    "});

    // The format request takes a long time. When it completes, it inserts
    // a newline and an indent before the `.`
    cx.lsp
        .handle_request::<lsp::request::Formatting, _, _>(move |_, cx| {
            let executor = cx.background_executor().clone();
            async move {
                executor.timer(Duration::from_millis(100)).await;
                Ok(Some(vec![lsp::TextEdit {
                    range: lsp::Range::new(lsp::Position::new(0, 3), lsp::Position::new(0, 3)),
                    new_text: "\n    ".into(),
                }]))
            }
        });

    // Submit a format request.
    let format_1 = cx
        .update_editor(|editor, cx| editor.format(&Format, cx))
        .unwrap();
    cx.executor().run_until_parked();

    // Submit a second format request.
    let format_2 = cx
        .update_editor(|editor, cx| editor.format(&Format, cx))
        .unwrap();
    cx.executor().run_until_parked();

    // Wait for both format requests to complete
    cx.executor().advance_clock(Duration::from_millis(200));
    cx.executor().start_waiting();
    format_1.await.unwrap();
    cx.executor().start_waiting();
    format_2.await.unwrap();

    // The formatting edits only happens once.
    cx.assert_editor_state(indoc! {"
        one
            .twoˇ
    "});
}

#[gpui::test]
async fn test_strip_whitespace_and_format_via_lsp(cx: &mut gpui::TestAppContext) {
    init_test(cx, |settings| {
        settings.defaults.formatter = Some(language_settings::Formatter::Auto)
    });

    let mut cx = EditorLspTestContext::new_rust(
        lsp::ServerCapabilities {
            document_formatting_provider: Some(lsp::OneOf::Left(true)),
            ..Default::default()
        },
        cx,
    )
    .await;

    // Set up a buffer white some trailing whitespace and no trailing newline.
    cx.set_state(
        &[
            "one ",   //
            "twoˇ",   //
            "three ", //
            "four",   //
        ]
        .join("\n"),
    );

    // Submit a format request.
    let format = cx
        .update_editor(|editor, cx| editor.format(&Format, cx))
        .unwrap();

    // Record which buffer changes have been sent to the language server
    let buffer_changes = Arc::new(Mutex::new(Vec::new()));
    cx.lsp
        .handle_notification::<lsp::notification::DidChangeTextDocument, _>({
            let buffer_changes = buffer_changes.clone();
            move |params, _| {
                buffer_changes.lock().extend(
                    params
                        .content_changes
                        .into_iter()
                        .map(|e| (e.range.unwrap(), e.text)),
                );
            }
        });

    // Handle formatting requests to the language server.
    cx.lsp.handle_request::<lsp::request::Formatting, _, _>({
        let buffer_changes = buffer_changes.clone();
        move |_, _| {
            // When formatting is requested, trailing whitespace has already been stripped,
            // and the trailing newline has already been added.
            assert_eq!(
                &buffer_changes.lock()[1..],
                &[
                    (
                        lsp::Range::new(lsp::Position::new(0, 3), lsp::Position::new(0, 4)),
                        "".into()
                    ),
                    (
                        lsp::Range::new(lsp::Position::new(2, 5), lsp::Position::new(2, 6)),
                        "".into()
                    ),
                    (
                        lsp::Range::new(lsp::Position::new(3, 4), lsp::Position::new(3, 4)),
                        "\n".into()
                    ),
                ]
            );

            // Insert blank lines between each line of the buffer.
            async move {
                Ok(Some(vec![
                    lsp::TextEdit {
                        range: lsp::Range::new(lsp::Position::new(1, 0), lsp::Position::new(1, 0)),
                        new_text: "\n".into(),
                    },
                    lsp::TextEdit {
                        range: lsp::Range::new(lsp::Position::new(2, 0), lsp::Position::new(2, 0)),
                        new_text: "\n".into(),
                    },
                ]))
            }
        }
    });

    // After formatting the buffer, the trailing whitespace is stripped,
    // a newline is appended, and the edits provided by the language server
    // have been applied.
    format.await.unwrap();
    cx.assert_editor_state(
        &[
            "one",   //
            "",      //
            "twoˇ",  //
            "",      //
            "three", //
            "four",  //
            "",      //
        ]
        .join("\n"),
    );

    // Undoing the formatting undoes the trailing whitespace removal, the
    // trailing newline, and the LSP edits.
    cx.update_buffer(|buffer, cx| buffer.undo(cx));
    cx.assert_editor_state(
        &[
            "one ",   //
            "twoˇ",   //
            "three ", //
            "four",   //
        ]
        .join("\n"),
    );
}

//todo!(completion)
// #[gpui::test]
// async fn test_completion(cx: &mut gpui::TestAppContext) {
//     init_test(cx, |_| {});

//     let mut cx = EditorLspTestContext::new_rust(
//         lsp::ServerCapabilities {
//             completion_provider: Some(lsp::CompletionOptions {
//                 trigger_characters: Some(vec![".".to_string(), ":".to_string()]),
//                 resolve_provider: Some(true),
//                 ..Default::default()
//             }),
//             ..Default::default()
//         },
//         cx,
//     )
//     .await;

//     cx.set_state(indoc! {"
//         oneˇ
//         two
//         three
//     "});
//     cx.simulate_keystroke(".");
//     handle_completion_request(
//         &mut cx,
//         indoc! {"
//             one.|<>
//             two
//             three
//         "},
//         vec!["first_completion", "second_completion"],
//     )
//     .await;
//     cx.condition(|editor, _| editor.context_menu_visible())
//         .await;
//     let apply_additional_edits = cx.update_editor(|editor, cx| {
//         editor.context_menu_next(&Default::default(), cx);
//         editor
//             .confirm_completion(&ConfirmCompletion::default(), cx)
//             .unwrap()
//     });
//     cx.assert_editor_state(indoc! {"
//         one.second_completionˇ
//         two
//         three
//     "});

//     handle_resolve_completion_request(
//         &mut cx,
//         Some(vec![
//             (
//                 //This overlaps with the primary completion edit which is
//                 //misbehavior from the LSP spec, test that we filter it out
//                 indoc! {"
//                     one.second_ˇcompletion
//                     two
//                     threeˇ
//                 "},
//                 "overlapping additional edit",
//             ),
//             (
//                 indoc! {"
//                     one.second_completion
//                     two
//                     threeˇ
//                 "},
//                 "\nadditional edit",
//             ),
//         ]),
//     )
//     .await;
//     apply_additional_edits.await.unwrap();
//     cx.assert_editor_state(indoc! {"
//         one.second_completionˇ
//         two
//         three
//         additional edit
//     "});

//     cx.set_state(indoc! {"
//         one.second_completion
//         twoˇ
//         threeˇ
//         additional edit
//     "});
//     cx.simulate_keystroke(" ");
//     assert!(cx.editor(|e, _| e.context_menu.read().is_none()));
//     cx.simulate_keystroke("s");
//     assert!(cx.editor(|e, _| e.context_menu.read().is_none()));

//     cx.assert_editor_state(indoc! {"
//         one.second_completion
//         two sˇ
//         three sˇ
//         additional edit
//     "});
//     handle_completion_request(
//         &mut cx,
//         indoc! {"
//             one.second_completion
//             two s
//             three <s|>
//             additional edit
//         "},
//         vec!["fourth_completion", "fifth_completion", "sixth_completion"],
//     )
//     .await;
//     cx.condition(|editor, _| editor.context_menu_visible())
//         .await;

//     cx.simulate_keystroke("i");

//     handle_completion_request(
//         &mut cx,
//         indoc! {"
//             one.second_completion
//             two si
//             three <si|>
//             additional edit
//         "},
//         vec!["fourth_completion", "fifth_completion", "sixth_completion"],
//     )
//     .await;
//     cx.condition(|editor, _| editor.context_menu_visible())
//         .await;

//     let apply_additional_edits = cx.update_editor(|editor, cx| {
//         editor
//             .confirm_completion(&ConfirmCompletion::default(), cx)
//             .unwrap()
//     });
//     cx.assert_editor_state(indoc! {"
//         one.second_completion
//         two sixth_completionˇ
//         three sixth_completionˇ
//         additional edit
//     "});

//     handle_resolve_completion_request(&mut cx, None).await;
//     apply_additional_edits.await.unwrap();

//     cx.update(|cx| {
//         cx.update_global::<SettingsStore, _, _>(|settings, cx| {
//             settings.update_user_settings::<EditorSettings>(cx, |settings| {
//                 settings.show_completions_on_input = Some(false);
//             });
//         })
//     });
//     cx.set_state("editorˇ");
//     cx.simulate_keystroke(".");
//     assert!(cx.editor(|e, _| e.context_menu.read().is_none()));
//     cx.simulate_keystroke("c");
//     cx.simulate_keystroke("l");
//     cx.simulate_keystroke("o");
//     cx.assert_editor_state("editor.cloˇ");
//     assert!(cx.editor(|e, _| e.context_menu.read().is_none()));
//     cx.update_editor(|editor, cx| {
//         editor.show_completions(&ShowCompletions, cx);
//     });
//     handle_completion_request(&mut cx, "editor.<clo|>", vec!["close", "clobber"]).await;
//     cx.condition(|editor, _| editor.context_menu_visible())
//         .await;
//     let apply_additional_edits = cx.update_editor(|editor, cx| {
//         editor
//             .confirm_completion(&ConfirmCompletion::default(), cx)
//             .unwrap()
//     });
//     cx.assert_editor_state("editor.closeˇ");
//     handle_resolve_completion_request(&mut cx, None).await;
//     apply_additional_edits.await.unwrap();
// }

#[gpui::test]
async fn test_toggle_comment(cx: &mut gpui::TestAppContext) {
    init_test(cx, |_| {});
    let mut cx = EditorTestContext::new(cx).await;
    let language = Arc::new(Language::new(
        LanguageConfig {
            line_comment: Some("// ".into()),
            ..Default::default()
        },
        Some(tree_sitter_rust::language()),
    ));
    cx.update_buffer(|buffer, cx| buffer.set_language(Some(language), cx));

    // If multiple selections intersect a line, the line is only toggled once.
    cx.set_state(indoc! {"
        fn a() {
            «//b();
            ˇ»// «c();
            //ˇ»  d();
        }
    "});

    cx.update_editor(|e, cx| e.toggle_comments(&ToggleComments::default(), cx));

    cx.assert_editor_state(indoc! {"
        fn a() {
            «b();
            c();
            ˇ» d();
        }
    "});

    // The comment prefix is inserted at the same column for every line in a
    // selection.
    cx.update_editor(|e, cx| e.toggle_comments(&ToggleComments::default(), cx));

    cx.assert_editor_state(indoc! {"
        fn a() {
            // «b();
            // c();
            ˇ»//  d();
        }
    "});

    // If a selection ends at the beginning of a line, that line is not toggled.
    cx.set_selections_state(indoc! {"
        fn a() {
            // b();
            «// c();
        ˇ»    //  d();
        }
    "});

    cx.update_editor(|e, cx| e.toggle_comments(&ToggleComments::default(), cx));

    cx.assert_editor_state(indoc! {"
        fn a() {
            // b();
            «c();
        ˇ»    //  d();
        }
    "});

    // If a selection span a single line and is empty, the line is toggled.
    cx.set_state(indoc! {"
        fn a() {
            a();
            b();
        ˇ
        }
    "});

    cx.update_editor(|e, cx| e.toggle_comments(&ToggleComments::default(), cx));

    cx.assert_editor_state(indoc! {"
        fn a() {
            a();
            b();
        //•ˇ
        }
    "});

    // If a selection span multiple lines, empty lines are not toggled.
    cx.set_state(indoc! {"
        fn a() {
            «a();

            c();ˇ»
        }
    "});

    cx.update_editor(|e, cx| e.toggle_comments(&ToggleComments::default(), cx));

    cx.assert_editor_state(indoc! {"
        fn a() {
            // «a();

            // c();ˇ»
        }
    "});
}

#[gpui::test]
async fn test_advance_downward_on_toggle_comment(cx: &mut gpui::TestAppContext) {
    init_test(cx, |_| {});

    let language = Arc::new(Language::new(
        LanguageConfig {
            line_comment: Some("// ".into()),
            ..Default::default()
        },
        Some(tree_sitter_rust::language()),
    ));

    let registry = Arc::new(LanguageRegistry::test());
    registry.add(language.clone());

    let mut cx = EditorTestContext::new(cx).await;
    cx.update_buffer(|buffer, cx| {
        buffer.set_language_registry(registry);
        buffer.set_language(Some(language), cx);
    });

    let toggle_comments = &ToggleComments {
        advance_downwards: true,
    };

    // Single cursor on one line -> advance
    // Cursor moves horizontally 3 characters as well on non-blank line
    cx.set_state(indoc!(
        "fn a() {
             ˇdog();
             cat();
        }"
    ));
    cx.update_editor(|editor, cx| {
        editor.toggle_comments(toggle_comments, cx);
    });
    cx.assert_editor_state(indoc!(
        "fn a() {
             // dog();
             catˇ();
        }"
    ));

    // Single selection on one line -> don't advance
    cx.set_state(indoc!(
        "fn a() {
             «dog()ˇ»;
             cat();
        }"
    ));
    cx.update_editor(|editor, cx| {
        editor.toggle_comments(toggle_comments, cx);
    });
    cx.assert_editor_state(indoc!(
        "fn a() {
             // «dog()ˇ»;
             cat();
        }"
    ));

    // Multiple cursors on one line -> advance
    cx.set_state(indoc!(
        "fn a() {
             ˇdˇog();
             cat();
        }"
    ));
    cx.update_editor(|editor, cx| {
        editor.toggle_comments(toggle_comments, cx);
    });
    cx.assert_editor_state(indoc!(
        "fn a() {
             // dog();
             catˇ(ˇ);
        }"
    ));

    // Multiple cursors on one line, with selection -> don't advance
    cx.set_state(indoc!(
        "fn a() {
             ˇdˇog«()ˇ»;
             cat();
        }"
    ));
    cx.update_editor(|editor, cx| {
        editor.toggle_comments(toggle_comments, cx);
    });
    cx.assert_editor_state(indoc!(
        "fn a() {
             // ˇdˇog«()ˇ»;
             cat();
        }"
    ));

    // Single cursor on one line -> advance
    // Cursor moves to column 0 on blank line
    cx.set_state(indoc!(
        "fn a() {
             ˇdog();

             cat();
        }"
    ));
    cx.update_editor(|editor, cx| {
        editor.toggle_comments(toggle_comments, cx);
    });
    cx.assert_editor_state(indoc!(
        "fn a() {
             // dog();
        ˇ
             cat();
        }"
    ));

    // Single cursor on one line -> advance
    // Cursor starts and ends at column 0
    cx.set_state(indoc!(
        "fn a() {
         ˇ    dog();
             cat();
        }"
    ));
    cx.update_editor(|editor, cx| {
        editor.toggle_comments(toggle_comments, cx);
    });
    cx.assert_editor_state(indoc!(
        "fn a() {
             // dog();
         ˇ    cat();
        }"
    ));
}

#[gpui::test]
async fn test_toggle_block_comment(cx: &mut gpui::TestAppContext) {
    init_test(cx, |_| {});

    let mut cx = EditorTestContext::new(cx).await;

    let html_language = Arc::new(
        Language::new(
            LanguageConfig {
                name: "HTML".into(),
                block_comment: Some(("<!-- ".into(), " -->".into())),
                ..Default::default()
            },
            Some(tree_sitter_html::language()),
        )
        .with_injection_query(
            r#"
            (script_element
                (raw_text) @content
                (#set! "language" "javascript"))
            "#,
        )
        .unwrap(),
    );

    let javascript_language = Arc::new(Language::new(
        LanguageConfig {
            name: "JavaScript".into(),
            line_comment: Some("// ".into()),
            ..Default::default()
        },
        Some(tree_sitter_typescript::language_tsx()),
    ));

    let registry = Arc::new(LanguageRegistry::test());
    registry.add(html_language.clone());
    registry.add(javascript_language.clone());

    cx.update_buffer(|buffer, cx| {
        buffer.set_language_registry(registry);
        buffer.set_language(Some(html_language), cx);
    });

    // Toggle comments for empty selections
    cx.set_state(
        &r#"
            <p>A</p>ˇ
            <p>B</p>ˇ
            <p>C</p>ˇ
        "#
        .unindent(),
    );
    cx.update_editor(|editor, cx| editor.toggle_comments(&ToggleComments::default(), cx));
    cx.assert_editor_state(
        &r#"
            <!-- <p>A</p>ˇ -->
            <!-- <p>B</p>ˇ -->
            <!-- <p>C</p>ˇ -->
        "#
        .unindent(),
    );
    cx.update_editor(|editor, cx| editor.toggle_comments(&ToggleComments::default(), cx));
    cx.assert_editor_state(
        &r#"
            <p>A</p>ˇ
            <p>B</p>ˇ
            <p>C</p>ˇ
        "#
        .unindent(),
    );

    // Toggle comments for mixture of empty and non-empty selections, where
    // multiple selections occupy a given line.
    cx.set_state(
        &r#"
            <p>A«</p>
            <p>ˇ»B</p>ˇ
            <p>C«</p>
            <p>ˇ»D</p>ˇ
        "#
        .unindent(),
    );

    cx.update_editor(|editor, cx| editor.toggle_comments(&ToggleComments::default(), cx));
    cx.assert_editor_state(
        &r#"
            <!-- <p>A«</p>
            <p>ˇ»B</p>ˇ -->
            <!-- <p>C«</p>
            <p>ˇ»D</p>ˇ -->
        "#
        .unindent(),
    );
    cx.update_editor(|editor, cx| editor.toggle_comments(&ToggleComments::default(), cx));
    cx.assert_editor_state(
        &r#"
            <p>A«</p>
            <p>ˇ»B</p>ˇ
            <p>C«</p>
            <p>ˇ»D</p>ˇ
        "#
        .unindent(),
    );

    // Toggle comments when different languages are active for different
    // selections.
    cx.set_state(
        &r#"
            ˇ<script>
                ˇvar x = new Y();
            ˇ</script>
        "#
        .unindent(),
    );
    cx.executor().run_until_parked();
    cx.update_editor(|editor, cx| editor.toggle_comments(&ToggleComments::default(), cx));
    cx.assert_editor_state(
        &r#"
            <!-- ˇ<script> -->
                // ˇvar x = new Y();
            <!-- ˇ</script> -->
        "#
        .unindent(),
    );
}

#[gpui::test]
fn test_editing_disjoint_excerpts(cx: &mut TestAppContext) {
    init_test(cx, |_| {});

    let buffer =
        cx.build_model(|cx| Buffer::new(0, cx.entity_id().as_u64(), sample_text(3, 4, 'a')));
    let multibuffer = cx.build_model(|cx| {
        let mut multibuffer = MultiBuffer::new(0);
        multibuffer.push_excerpts(
            buffer.clone(),
            [
                ExcerptRange {
                    context: Point::new(0, 0)..Point::new(0, 4),
                    primary: None,
                },
                ExcerptRange {
                    context: Point::new(1, 0)..Point::new(1, 4),
                    primary: None,
                },
            ],
            cx,
        );
        assert_eq!(multibuffer.read(cx).text(), "aaaa\nbbbb");
        multibuffer
    });

    let (view, cx) = cx.add_window_view(|cx| build_editor(multibuffer, cx));
    view.update(cx, |view, cx| {
        assert_eq!(view.text(cx), "aaaa\nbbbb");
        view.change_selections(None, cx, |s| {
            s.select_ranges([
                Point::new(0, 0)..Point::new(0, 0),
                Point::new(1, 0)..Point::new(1, 0),
            ])
        });

        view.handle_input("X", cx);
        assert_eq!(view.text(cx), "Xaaaa\nXbbbb");
        assert_eq!(
            view.selections.ranges(cx),
            [
                Point::new(0, 1)..Point::new(0, 1),
                Point::new(1, 1)..Point::new(1, 1),
            ]
        );

        // Ensure the cursor's head is respected when deleting across an excerpt boundary.
        view.change_selections(None, cx, |s| {
            s.select_ranges([Point::new(0, 2)..Point::new(1, 2)])
        });
        view.backspace(&Default::default(), cx);
        assert_eq!(view.text(cx), "Xa\nbbb");
        assert_eq!(
            view.selections.ranges(cx),
            [Point::new(1, 0)..Point::new(1, 0)]
        );

        view.change_selections(None, cx, |s| {
            s.select_ranges([Point::new(1, 1)..Point::new(0, 1)])
        });
        view.backspace(&Default::default(), cx);
        assert_eq!(view.text(cx), "X\nbb");
        assert_eq!(
            view.selections.ranges(cx),
            [Point::new(0, 1)..Point::new(0, 1)]
        );
    });
}

#[gpui::test]
fn test_editing_overlapping_excerpts(cx: &mut TestAppContext) {
    init_test(cx, |_| {});

    let markers = vec![('[', ']').into(), ('(', ')').into()];
    let (initial_text, mut excerpt_ranges) = marked_text_ranges_by(
        indoc! {"
            [aaaa
            (bbbb]
            cccc)",
        },
        markers.clone(),
    );
    let excerpt_ranges = markers.into_iter().map(|marker| {
        let context = excerpt_ranges.remove(&marker).unwrap()[0].clone();
        ExcerptRange {
            context,
            primary: None,
        }
    });
    let buffer = cx.build_model(|cx| Buffer::new(0, cx.entity_id().as_u64(), initial_text));
    let multibuffer = cx.build_model(|cx| {
        let mut multibuffer = MultiBuffer::new(0);
        multibuffer.push_excerpts(buffer, excerpt_ranges, cx);
        multibuffer
    });

    let (view, cx) = cx.add_window_view(|cx| build_editor(multibuffer, cx));
    view.update(cx, |view, cx| {
        let (expected_text, selection_ranges) = marked_text_ranges(
            indoc! {"
                aaaa
                bˇbbb
                bˇbbˇb
                cccc"
            },
            true,
        );
        assert_eq!(view.text(cx), expected_text);
        view.change_selections(None, cx, |s| s.select_ranges(selection_ranges));

        view.handle_input("X", cx);

        let (expected_text, expected_selections) = marked_text_ranges(
            indoc! {"
                aaaa
                bXˇbbXb
                bXˇbbXˇb
                cccc"
            },
            false,
        );
        assert_eq!(view.text(cx), expected_text);
        assert_eq!(view.selections.ranges(cx), expected_selections);

        view.newline(&Newline, cx);
        let (expected_text, expected_selections) = marked_text_ranges(
            indoc! {"
                aaaa
                bX
                ˇbbX
                b
                bX
                ˇbbX
                ˇb
                cccc"
            },
            false,
        );
        assert_eq!(view.text(cx), expected_text);
        assert_eq!(view.selections.ranges(cx), expected_selections);
    });
}

#[gpui::test]
fn test_refresh_selections(cx: &mut TestAppContext) {
    init_test(cx, |_| {});

    let buffer =
        cx.build_model(|cx| Buffer::new(0, cx.entity_id().as_u64(), sample_text(3, 4, 'a')));
    let mut excerpt1_id = None;
    let multibuffer = cx.build_model(|cx| {
        let mut multibuffer = MultiBuffer::new(0);
        excerpt1_id = multibuffer
            .push_excerpts(
                buffer.clone(),
                [
                    ExcerptRange {
                        context: Point::new(0, 0)..Point::new(1, 4),
                        primary: None,
                    },
                    ExcerptRange {
                        context: Point::new(1, 0)..Point::new(2, 4),
                        primary: None,
                    },
                ],
                cx,
            )
            .into_iter()
            .next();
        assert_eq!(multibuffer.read(cx).text(), "aaaa\nbbbb\nbbbb\ncccc");
        multibuffer
    });

    let editor = cx.add_window(|cx| {
        let mut editor = build_editor(multibuffer.clone(), cx);
        let snapshot = editor.snapshot(cx);
        editor.change_selections(None, cx, |s| {
            s.select_ranges([Point::new(1, 3)..Point::new(1, 3)])
        });
        editor.begin_selection(Point::new(2, 1).to_display_point(&snapshot), true, 1, cx);
        assert_eq!(
            editor.selections.ranges(cx),
            [
                Point::new(1, 3)..Point::new(1, 3),
                Point::new(2, 1)..Point::new(2, 1),
            ]
        );
        editor
    });

    // Refreshing selections is a no-op when excerpts haven't changed.
    editor.update(cx, |editor, cx| {
        editor.change_selections(None, cx, |s| s.refresh());
        assert_eq!(
            editor.selections.ranges(cx),
            [
                Point::new(1, 3)..Point::new(1, 3),
                Point::new(2, 1)..Point::new(2, 1),
            ]
        );
    });

    multibuffer.update(cx, |multibuffer, cx| {
        multibuffer.remove_excerpts([excerpt1_id.unwrap()], cx);
    });
    editor.update(cx, |editor, cx| {
        // Removing an excerpt causes the first selection to become degenerate.
        assert_eq!(
            editor.selections.ranges(cx),
            [
                Point::new(0, 0)..Point::new(0, 0),
                Point::new(0, 1)..Point::new(0, 1)
            ]
        );

        // Refreshing selections will relocate the first selection to the original buffer
        // location.
        editor.change_selections(None, cx, |s| s.refresh());
        assert_eq!(
            editor.selections.ranges(cx),
            [
                Point::new(0, 1)..Point::new(0, 1),
                Point::new(0, 3)..Point::new(0, 3)
            ]
        );
        assert!(editor.selections.pending_anchor().is_some());
    });
}

#[gpui::test]
fn test_refresh_selections_while_selecting_with_mouse(cx: &mut TestAppContext) {
    init_test(cx, |_| {});

    let buffer =
        cx.build_model(|cx| Buffer::new(0, cx.entity_id().as_u64(), sample_text(3, 4, 'a')));
    let mut excerpt1_id = None;
    let multibuffer = cx.build_model(|cx| {
        let mut multibuffer = MultiBuffer::new(0);
        excerpt1_id = multibuffer
            .push_excerpts(
                buffer.clone(),
                [
                    ExcerptRange {
                        context: Point::new(0, 0)..Point::new(1, 4),
                        primary: None,
                    },
                    ExcerptRange {
                        context: Point::new(1, 0)..Point::new(2, 4),
                        primary: None,
                    },
                ],
                cx,
            )
            .into_iter()
            .next();
        assert_eq!(multibuffer.read(cx).text(), "aaaa\nbbbb\nbbbb\ncccc");
        multibuffer
    });

    let editor = cx.add_window(|cx| {
        let mut editor = build_editor(multibuffer.clone(), cx);
        let snapshot = editor.snapshot(cx);
        editor.begin_selection(Point::new(1, 3).to_display_point(&snapshot), false, 1, cx);
        assert_eq!(
            editor.selections.ranges(cx),
            [Point::new(1, 3)..Point::new(1, 3)]
        );
        editor
    });

    multibuffer.update(cx, |multibuffer, cx| {
        multibuffer.remove_excerpts([excerpt1_id.unwrap()], cx);
    });
    editor.update(cx, |editor, cx| {
        assert_eq!(
            editor.selections.ranges(cx),
            [Point::new(0, 0)..Point::new(0, 0)]
        );

        // Ensure we don't panic when selections are refreshed and that the pending selection is finalized.
        editor.change_selections(None, cx, |s| s.refresh());
        assert_eq!(
            editor.selections.ranges(cx),
            [Point::new(0, 3)..Point::new(0, 3)]
        );
        assert!(editor.selections.pending_anchor().is_some());
    });
}

#[gpui::test]
async fn test_extra_newline_insertion(cx: &mut gpui::TestAppContext) {
    init_test(cx, |_| {});

    let language = Arc::new(
        Language::new(
            LanguageConfig {
                brackets: BracketPairConfig {
                    pairs: vec![
                        BracketPair {
                            start: "{".to_string(),
                            end: "}".to_string(),
                            close: true,
                            newline: true,
                        },
                        BracketPair {
                            start: "/* ".to_string(),
                            end: " */".to_string(),
                            close: true,
                            newline: true,
                        },
                    ],
                    ..Default::default()
                },
                ..Default::default()
            },
            Some(tree_sitter_rust::language()),
        )
        .with_indents_query("")
        .unwrap(),
    );

    let text = concat!(
        "{   }\n",     //
        "  x\n",       //
        "  /*   */\n", //
        "x\n",         //
        "{{} }\n",     //
    );

    let buffer = cx.build_model(|cx| {
        Buffer::new(0, cx.entity_id().as_u64(), text).with_language(language, cx)
    });
    let buffer = cx.build_model(|cx| MultiBuffer::singleton(buffer, cx));
<<<<<<< HEAD
    let (view, mut cx) = cx.add_window_view(|cx| build_editor(buffer, cx));
    let cx = &mut cx;
    view.condition::<crate::EditorEvent>(cx, |view, cx| !view.buffer.read(cx).is_parsing(cx))
=======
    let (view, cx) = cx.add_window_view(|cx| build_editor(buffer, cx));
    view.condition::<crate::Event>(cx, |view, cx| !view.buffer.read(cx).is_parsing(cx))
>>>>>>> 26d90a5e
        .await;

    view.update(cx, |view, cx| {
        view.change_selections(None, cx, |s| {
            s.select_display_ranges([
                DisplayPoint::new(0, 2)..DisplayPoint::new(0, 3),
                DisplayPoint::new(2, 5)..DisplayPoint::new(2, 5),
                DisplayPoint::new(4, 4)..DisplayPoint::new(4, 4),
            ])
        });
        view.newline(&Newline, cx);

        assert_eq!(
            view.buffer().read(cx).read(cx).text(),
            concat!(
                "{ \n",    // Suppress rustfmt
                "\n",      //
                "}\n",     //
                "  x\n",   //
                "  /* \n", //
                "  \n",    //
                "  */\n",  //
                "x\n",     //
                "{{} \n",  //
                "}\n",     //
            )
        );
    });
}

//todo!(finish editor tests)
// #[gpui::test]
// fn test_highlighted_ranges(cx: &mut TestAppContext) {
//     init_test(cx, |_| {});

//     let editor = cx.add_window(|cx| {
//         let buffer = MultiBuffer::build_simple(&sample_text(16, 8, 'a'), cx);
//         build_editor(buffer.clone(), cx)
//     });

//     editor.update(cx, |editor, cx| {
//         struct Type1;
//         struct Type2;

//         let buffer = editor.buffer.read(cx).snapshot(cx);

//         let anchor_range =
//             |range: Range<Point>| buffer.anchor_after(range.start)..buffer.anchor_after(range.end);

//         editor.highlight_background::<Type1>(
//             vec![
//                 anchor_range(Point::new(2, 1)..Point::new(2, 3)),
//                 anchor_range(Point::new(4, 2)..Point::new(4, 4)),
//                 anchor_range(Point::new(6, 3)..Point::new(6, 5)),
//                 anchor_range(Point::new(8, 4)..Point::new(8, 6)),
//             ],
//             |_| Hsla::red(),
//             cx,
//         );
//         editor.highlight_background::<Type2>(
//             vec![
//                 anchor_range(Point::new(3, 2)..Point::new(3, 5)),
//                 anchor_range(Point::new(5, 3)..Point::new(5, 6)),
//                 anchor_range(Point::new(7, 4)..Point::new(7, 7)),
//                 anchor_range(Point::new(9, 5)..Point::new(9, 8)),
//             ],
//             |_| Hsla::green(),
//             cx,
//         );

//         let snapshot = editor.snapshot(cx);
//         let mut highlighted_ranges = editor.background_highlights_in_range(
//             anchor_range(Point::new(3, 4)..Point::new(7, 4)),
//             &snapshot,
//             cx.theme().colors(),
//         );
//         // Enforce a consistent ordering based on color without relying on the ordering of the
//         // highlight's `TypeId` which is non-executor.
//         highlighted_ranges.sort_unstable_by_key(|(_, color)| *color);
//         assert_eq!(
//             highlighted_ranges,
//             &[
//                 (
//                     DisplayPoint::new(3, 2)..DisplayPoint::new(3, 5),
//                     Hsla::green(),
//                 ),
//                 (
//                     DisplayPoint::new(5, 3)..DisplayPoint::new(5, 6),
//                     Hsla::green(),
//                 ),
//                 (
//                     DisplayPoint::new(4, 2)..DisplayPoint::new(4, 4),
//                     Hsla::red(),
//                 ),
//                 (
//                     DisplayPoint::new(6, 3)..DisplayPoint::new(6, 5),
//                     Hsla::red(),
//                 ),
//             ]
//         );
//         assert_eq!(
//             editor.background_highlights_in_range(
//                 anchor_range(Point::new(5, 6)..Point::new(6, 4)),
//                 &snapshot,
//                 cx.theme().colors(),
//             ),
//             &[(
//                 DisplayPoint::new(6, 3)..DisplayPoint::new(6, 5),
//                 Hsla::red(),
//             )]
//         );
//     });
// }

// todo!(following)
// #[gpui::test]
// async fn test_following(cx: &mut gpui::TestAppContext) {
//     init_test(cx, |_| {});

//     let fs = FakeFs::new(cx.executor());
//     let project = Project::test(fs, ["/file.rs".as_ref()], cx).await;

//     let buffer = project.update(cx, |project, cx| {
//         let buffer = project
//             .create_buffer(&sample_text(16, 8, 'a'), None, cx)
//             .unwrap();
//         cx.build_model(|cx| MultiBuffer::singleton(buffer, cx))
//     });
//     let leader = cx.add_window(|cx| build_editor(buffer.clone(), cx));
//     let follower = cx.update(|cx| {
//         cx.open_window(
//             WindowOptions {
//                 bounds: WindowBounds::Fixed(Bounds::from_corners(
//                     gpui::Point::new((0. as f64).into(), (0. as f64).into()),
//                     gpui::Point::new((10. as f64).into(), (80. as f64).into()),
//                 )),
//                 ..Default::default()
//             },
//             |cx| cx.build_view(|cx| build_editor(buffer.clone(), cx)),
//         )
//     });

//     let is_still_following = Rc::new(RefCell::new(true));
//     let follower_edit_event_count = Rc::new(RefCell::new(0));
//     let pending_update = Rc::new(RefCell::new(None));
//     follower.update(cx, {
//         let update = pending_update.clone();
//         let is_still_following = is_still_following.clone();
//         let follower_edit_event_count = follower_edit_event_count.clone();
//         |_, cx| {
//             cx.subscribe(
//                 &leader.root_view(cx).unwrap(),
//                 move |_, leader, event, cx| {
//                     leader
//                         .read(cx)
//                         .add_event_to_update_proto(event, &mut *update.borrow_mut(), cx);
//                 },
//             )
//             .detach();

//             cx.subscribe(
//                 &follower.root_view(cx).unwrap(),
//                 move |_, _, event: &Event, cx| {
//                     if matches!(event.to_follow_event(), Some(FollowEvent::Unfollow)) {
//                         *is_still_following.borrow_mut() = false;
//                     }

//                     if let Event::BufferEdited = event {
//                         *follower_edit_event_count.borrow_mut() += 1;
//                     }
//                 },
//             )
//             .detach();
//         }
//     });

//     // Update the selections only
//     leader.update(cx, |leader, cx| {
//         leader.change_selections(None, cx, |s| s.select_ranges([1..1]));
//     });
//     follower
//         .update(cx, |follower, cx| {
//             follower.apply_update_proto(&project, pending_update.borrow_mut().take().unwrap(), cx)
//         })
//         .unwrap()
//         .await
//         .unwrap();
//     follower.update(cx, |follower, cx| {
//         assert_eq!(follower.selections.ranges(cx), vec![1..1]);
//     });
//     assert_eq!(*is_still_following.borrow(), true);
//     assert_eq!(*follower_edit_event_count.borrow(), 0);

//     // Update the scroll position only
//     leader.update(cx, |leader, cx| {
//         leader.set_scroll_position(gpui::Point::new(1.5, 3.5), cx);
//     });
//     follower
//         .update(cx, |follower, cx| {
//             follower.apply_update_proto(&project, pending_update.borrow_mut().take().unwrap(), cx)
//         })
//         .unwrap()
//         .await
//         .unwrap();
//     assert_eq!(
//         follower
//             .update(cx, |follower, cx| follower.scroll_position(cx))
//             .unwrap(),
//         gpui::Point::new(1.5, 3.5)
//     );
//     assert_eq!(*is_still_following.borrow(), true);
//     assert_eq!(*follower_edit_event_count.borrow(), 0);

//     // Update the selections and scroll position. The follower's scroll position is updated
//     // via autoscroll, not via the leader's exact scroll position.
//     leader.update(cx, |leader, cx| {
//         leader.change_selections(None, cx, |s| s.select_ranges([0..0]));
//         leader.request_autoscroll(Autoscroll::newest(), cx);
//         leader.set_scroll_position(gpui::Point::new(1.5, 3.5), cx);
//     });
//     follower
//         .update(cx, |follower, cx| {
//             follower.apply_update_proto(&project, pending_update.borrow_mut().take().unwrap(), cx)
//         })
//         .unwrap()
//         .await
//         .unwrap();
//     follower.update(cx, |follower, cx| {
//         assert_eq!(follower.scroll_position(cx), gpui::Point::new(1.5, 0.0));
//         assert_eq!(follower.selections.ranges(cx), vec![0..0]);
//     });
//     assert_eq!(*is_still_following.borrow(), true);

//     // Creating a pending selection that precedes another selection
//     leader.update(cx, |leader, cx| {
//         leader.change_selections(None, cx, |s| s.select_ranges([1..1]));
//         leader.begin_selection(DisplayPoint::new(0, 0), true, 1, cx);
//     });
//     follower
//         .update(cx, |follower, cx| {
//             follower.apply_update_proto(&project, pending_update.borrow_mut().take().unwrap(), cx)
//         })
//         .unwrap()
//         .await
//         .unwrap();
//     follower.update(cx, |follower, cx| {
//         assert_eq!(follower.selections.ranges(cx), vec![0..0, 1..1]);
//     });
//     assert_eq!(*is_still_following.borrow(), true);

//     // Extend the pending selection so that it surrounds another selection
//     leader.update(cx, |leader, cx| {
//         leader.extend_selection(DisplayPoint::new(0, 2), 1, cx);
//     });
//     follower
//         .update(cx, |follower, cx| {
//             follower.apply_update_proto(&project, pending_update.borrow_mut().take().unwrap(), cx)
//         })
//         .unwrap()
//         .await
//         .unwrap();
//     follower.update(cx, |follower, cx| {
//         assert_eq!(follower.selections.ranges(cx), vec![0..2]);
//     });

//     // Scrolling locally breaks the follow
//     follower.update(cx, |follower, cx| {
//         let top_anchor = follower.buffer().read(cx).read(cx).anchor_after(0);
//         follower.set_scroll_anchor(
//             ScrollAnchor {
//                 anchor: top_anchor,
//                 offset: gpui::Point::new(0.0, 0.5),
//             },
//             cx,
//         );
//     });
//     assert_eq!(*is_still_following.borrow(), false);
// }

// #[gpui::test]
// async fn test_following_with_multiple_excerpts(cx: &mut gpui::TestAppContext) {
//     init_test(cx, |_| {});

//     let fs = FakeFs::new(cx.executor());
//     let project = Project::test(fs, ["/file.rs".as_ref()], cx).await;
//     let workspace = cx.add_window(|cx| Workspace::test_new(project.clone(), cx));
//     let pane = workspace
//         .update(cx, |workspace, _| workspace.active_pane().clone())
//         .unwrap();

//     let cx = &mut VisualTestContext::from_window(*workspace.deref(), cx);

//     let leader = pane.update(cx, |_, cx| {
//         let multibuffer = cx.build_model(|_| MultiBuffer::new(0));
//         cx.build_view(|cx| build_editor(multibuffer.clone(), cx))
//     });

//     // Start following the editor when it has no excerpts.
//     let mut state_message = leader.update(cx, |leader, cx| leader.to_state_proto(cx));
//     let follower_1 = cx
//         .update(|cx| {
//             Editor::from_state_proto(
//                 pane.clone(),
//                 workspace.root_view(cx).unwrap(),
//                 ViewId {
//                     creator: Default::default(),
//                     id: 0,
//                 },
//                 &mut state_message,
//                 cx,
//             )
//         })
//         .unwrap()
//         .await
//         .unwrap();

//     let update_message = Rc::new(RefCell::new(None));
//     follower_1.update(cx, {
//         let update = update_message.clone();
//         |_, cx| {
//             cx.subscribe(&leader, move |_, leader, event, cx| {
//                 leader
//                     .read(cx)
//                     .add_event_to_update_proto(event, &mut *update.borrow_mut(), cx);
//             })
//             .detach();
//         }
//     });

//     let (buffer_1, buffer_2) = project.update(cx, |project, cx| {
//         (
//             project
//                 .create_buffer("abc\ndef\nghi\njkl\n", None, cx)
//                 .unwrap(),
//             project
//                 .create_buffer("mno\npqr\nstu\nvwx\n", None, cx)
//                 .unwrap(),
//         )
//     });

//     // Insert some excerpts.
//     leader.update(cx, |leader, cx| {
//         leader.buffer.update(cx, |multibuffer, cx| {
//             let excerpt_ids = multibuffer.push_excerpts(
//                 buffer_1.clone(),
//                 [
//                     ExcerptRange {
//                         context: 1..6,
//                         primary: None,
//                     },
//                     ExcerptRange {
//                         context: 12..15,
//                         primary: None,
//                     },
//                     ExcerptRange {
//                         context: 0..3,
//                         primary: None,
//                     },
//                 ],
//                 cx,
//             );
//             multibuffer.insert_excerpts_after(
//                 excerpt_ids[0],
//                 buffer_2.clone(),
//                 [
//                     ExcerptRange {
//                         context: 8..12,
//                         primary: None,
//                     },
//                     ExcerptRange {
//                         context: 0..6,
//                         primary: None,
//                     },
//                 ],
//                 cx,
//             );
//         });
//     });

//     // Apply the update of adding the excerpts.
//     follower_1
//         .update(cx, |follower, cx| {
//             follower.apply_update_proto(&project, update_message.borrow().clone().unwrap(), cx)
//         })
//         .await
//         .unwrap();
//     assert_eq!(
//         follower_1.update(cx, |editor, cx| editor.text(cx)),
//         leader.update(cx, |editor, cx| editor.text(cx))
//     );
//     update_message.borrow_mut().take();

//     // Start following separately after it already has excerpts.
//     let mut state_message = leader.update(cx, |leader, cx| leader.to_state_proto(cx));
//     let follower_2 = cx
//         .update(|cx| {
//             Editor::from_state_proto(
//                 pane.clone(),
//                 workspace.clone(),
//                 ViewId {
//                     creator: Default::default(),
//                     id: 0,
//                 },
//                 &mut state_message,
//                 cx,
//             )
//         })
//         .unwrap()
//         .await
//         .unwrap();
//     assert_eq!(
//         follower_2.update(cx, |editor, cx| editor.text(cx)),
//         leader.update(cx, |editor, cx| editor.text(cx))
//     );

//     // Remove some excerpts.
//     leader.update(cx, |leader, cx| {
//         leader.buffer.update(cx, |multibuffer, cx| {
//             let excerpt_ids = multibuffer.excerpt_ids();
//             multibuffer.remove_excerpts([excerpt_ids[1], excerpt_ids[2]], cx);
//             multibuffer.remove_excerpts([excerpt_ids[0]], cx);
//         });
//     });

//     // Apply the update of removing the excerpts.
//     follower_1
//         .update(cx, |follower, cx| {
//             follower.apply_update_proto(&project, update_message.borrow().clone().unwrap(), cx)
//         })
//         .await
//         .unwrap();
//     follower_2
//         .update(cx, |follower, cx| {
//             follower.apply_update_proto(&project, update_message.borrow().clone().unwrap(), cx)
//         })
//         .await
//         .unwrap();
//     update_message.borrow_mut().take();
//     assert_eq!(
//         follower_1.update(cx, |editor, cx| editor.text(cx)),
//         leader.update(cx, |editor, cx| editor.text(cx))
//     );
// }

#[test]
fn test_combine_syntax_and_fuzzy_match_highlights() {
    let string = "abcdefghijklmnop";
    let syntax_ranges = [
        (
            0..3,
            HighlightStyle {
                color: Some(Hsla::red()),
                ..Default::default()
            },
        ),
        (
            4..8,
            HighlightStyle {
                color: Some(Hsla::green()),
                ..Default::default()
            },
        ),
    ];
    let match_indices = [4, 6, 7, 8];
    assert_eq!(
        combine_syntax_and_fuzzy_match_highlights(
            string,
            Default::default(),
            syntax_ranges.into_iter(),
            &match_indices,
        ),
        &[
            (
                0..3,
                HighlightStyle {
                    color: Some(Hsla::red()),
                    ..Default::default()
                },
            ),
            (
                4..5,
                HighlightStyle {
                    color: Some(Hsla::green()),
                    font_weight: Some(gpui::FontWeight::BOLD),
                    ..Default::default()
                },
            ),
            (
                5..6,
                HighlightStyle {
                    color: Some(Hsla::green()),
                    ..Default::default()
                },
            ),
            (
                6..8,
                HighlightStyle {
                    color: Some(Hsla::green()),
                    font_weight: Some(gpui::FontWeight::BOLD),
                    ..Default::default()
                },
            ),
            (
                8..9,
                HighlightStyle {
                    font_weight: Some(gpui::FontWeight::BOLD),
                    ..Default::default()
                },
            ),
        ]
    );
}

#[gpui::test]
async fn go_to_prev_overlapping_diagnostic(
    executor: BackgroundExecutor,
    cx: &mut gpui::TestAppContext,
) {
    init_test(cx, |_| {});

    let mut cx = EditorTestContext::new(cx).await;
    let project = cx.update_editor(|editor, _| editor.project.clone().unwrap());

    cx.set_state(indoc! {"
        ˇfn func(abc def: i32) -> u32 {
        }
    "});

    cx.update(|cx| {
        project.update(cx, |project, cx| {
            project
                .update_diagnostics(
                    LanguageServerId(0),
                    lsp::PublishDiagnosticsParams {
                        uri: lsp::Url::from_file_path("/root/file").unwrap(),
                        version: None,
                        diagnostics: vec![
                            lsp::Diagnostic {
                                range: lsp::Range::new(
                                    lsp::Position::new(0, 11),
                                    lsp::Position::new(0, 12),
                                ),
                                severity: Some(lsp::DiagnosticSeverity::ERROR),
                                ..Default::default()
                            },
                            lsp::Diagnostic {
                                range: lsp::Range::new(
                                    lsp::Position::new(0, 12),
                                    lsp::Position::new(0, 15),
                                ),
                                severity: Some(lsp::DiagnosticSeverity::ERROR),
                                ..Default::default()
                            },
                            lsp::Diagnostic {
                                range: lsp::Range::new(
                                    lsp::Position::new(0, 25),
                                    lsp::Position::new(0, 28),
                                ),
                                severity: Some(lsp::DiagnosticSeverity::ERROR),
                                ..Default::default()
                            },
                        ],
                    },
                    &[],
                    cx,
                )
                .unwrap()
        });
    });

    executor.run_until_parked();

    cx.update_editor(|editor, cx| {
        editor.go_to_prev_diagnostic(&GoToPrevDiagnostic, cx);
    });

    cx.assert_editor_state(indoc! {"
        fn func(abc def: i32) -> ˇu32 {
        }
    "});

    cx.update_editor(|editor, cx| {
        editor.go_to_prev_diagnostic(&GoToPrevDiagnostic, cx);
    });

    cx.assert_editor_state(indoc! {"
        fn func(abc ˇdef: i32) -> u32 {
        }
    "});

    cx.update_editor(|editor, cx| {
        editor.go_to_prev_diagnostic(&GoToPrevDiagnostic, cx);
    });

    cx.assert_editor_state(indoc! {"
        fn func(abcˇ def: i32) -> u32 {
        }
    "});

    cx.update_editor(|editor, cx| {
        editor.go_to_prev_diagnostic(&GoToPrevDiagnostic, cx);
    });

    cx.assert_editor_state(indoc! {"
        fn func(abc def: i32) -> ˇu32 {
        }
    "});
}

#[gpui::test]
async fn go_to_hunk(executor: BackgroundExecutor, cx: &mut gpui::TestAppContext) {
    init_test(cx, |_| {});

    let mut cx = EditorTestContext::new(cx).await;

    let diff_base = r#"
        use some::mod;

        const A: u32 = 42;

        fn main() {
            println!("hello");

            println!("world");
        }
        "#
    .unindent();

    // Edits are modified, removed, modified, added
    cx.set_state(
        &r#"
        use some::modified;

        ˇ
        fn main() {
            println!("hello there");

            println!("around the");
            println!("world");
        }
        "#
        .unindent(),
    );

    cx.set_diff_base(Some(&diff_base));
    executor.run_until_parked();

    cx.update_editor(|editor, cx| {
        //Wrap around the bottom of the buffer
        for _ in 0..3 {
            editor.go_to_hunk(&GoToHunk, cx);
        }
    });

    cx.assert_editor_state(
        &r#"
        ˇuse some::modified;


        fn main() {
            println!("hello there");

            println!("around the");
            println!("world");
        }
        "#
        .unindent(),
    );

    cx.update_editor(|editor, cx| {
        //Wrap around the top of the buffer
        for _ in 0..2 {
            editor.go_to_prev_hunk(&GoToPrevHunk, cx);
        }
    });

    cx.assert_editor_state(
        &r#"
        use some::modified;


        fn main() {
        ˇ    println!("hello there");

            println!("around the");
            println!("world");
        }
        "#
        .unindent(),
    );

    cx.update_editor(|editor, cx| {
        editor.go_to_prev_hunk(&GoToPrevHunk, cx);
    });

    cx.assert_editor_state(
        &r#"
        use some::modified;

        ˇ
        fn main() {
            println!("hello there");

            println!("around the");
            println!("world");
        }
        "#
        .unindent(),
    );

    cx.update_editor(|editor, cx| {
        for _ in 0..3 {
            editor.go_to_prev_hunk(&GoToPrevHunk, cx);
        }
    });

    cx.assert_editor_state(
        &r#"
        use some::modified;


        fn main() {
        ˇ    println!("hello there");

            println!("around the");
            println!("world");
        }
        "#
        .unindent(),
    );

    cx.update_editor(|editor, cx| {
        editor.fold(&Fold, cx);

        //Make sure that the fold only gets one hunk
        for _ in 0..4 {
            editor.go_to_hunk(&GoToHunk, cx);
        }
    });

    cx.assert_editor_state(
        &r#"
        ˇuse some::modified;


        fn main() {
            println!("hello there");

            println!("around the");
            println!("world");
        }
        "#
        .unindent(),
    );
}

#[test]
fn test_split_words() {
    fn split<'a>(text: &'a str) -> Vec<&'a str> {
        split_words(text).collect()
    }

    assert_eq!(split("HelloWorld"), &["Hello", "World"]);
    assert_eq!(split("hello_world"), &["hello_", "world"]);
    assert_eq!(split("_hello_world_"), &["_", "hello_", "world_"]);
    assert_eq!(split("Hello_World"), &["Hello_", "World"]);
    assert_eq!(split("helloWOrld"), &["hello", "WOrld"]);
    assert_eq!(split("helloworld"), &["helloworld"]);
}

#[gpui::test]
async fn test_move_to_enclosing_bracket(cx: &mut gpui::TestAppContext) {
    init_test(cx, |_| {});

    let mut cx = EditorLspTestContext::new_typescript(Default::default(), cx).await;
    let mut assert = |before, after| {
        let _state_context = cx.set_state(before);
        cx.update_editor(|editor, cx| {
            editor.move_to_enclosing_bracket(&MoveToEnclosingBracket, cx)
        });
        cx.assert_editor_state(after);
    };

    // Outside bracket jumps to outside of matching bracket
    assert("console.logˇ(var);", "console.log(var)ˇ;");
    assert("console.log(var)ˇ;", "console.logˇ(var);");

    // Inside bracket jumps to inside of matching bracket
    assert("console.log(ˇvar);", "console.log(varˇ);");
    assert("console.log(varˇ);", "console.log(ˇvar);");

    // When outside a bracket and inside, favor jumping to the inside bracket
    assert(
        "console.log('foo', [1, 2, 3]ˇ);",
        "console.log(ˇ'foo', [1, 2, 3]);",
    );
    assert(
        "console.log(ˇ'foo', [1, 2, 3]);",
        "console.log('foo', [1, 2, 3]ˇ);",
    );

    // Bias forward if two options are equally likely
    assert(
        "let result = curried_fun()ˇ();",
        "let result = curried_fun()()ˇ;",
    );

    // If directly adjacent to a smaller pair but inside a larger (not adjacent), pick the smaller
    assert(
        indoc! {"
            function test() {
                console.log('test')ˇ
            }"},
        indoc! {"
            function test() {
                console.logˇ('test')
            }"},
    );
}

// todo!(completions)
// #[gpui::test(iterations = 10)]
// async fn test_copilot(executor: BackgroundExecutor, cx: &mut gpui::TestAppContext) {
//     init_test(cx, |_| {});

//     let (copilot, copilot_lsp) = Copilot::fake(cx);
//     cx.update(|cx| cx.set_global(copilot));
//     let mut cx = EditorLspTestContext::new_rust(
//         lsp::ServerCapabilities {
//             completion_provider: Some(lsp::CompletionOptions {
//                 trigger_characters: Some(vec![".".to_string(), ":".to_string()]),
//                 ..Default::default()
//             }),
//             ..Default::default()
//         },
//         cx,
//     )
//     .await;

//     // When inserting, ensure autocompletion is favored over Copilot suggestions.
//     cx.set_state(indoc! {"
//         oneˇ
//         two
//         three
//     "});
//     cx.simulate_keystroke(".");
//     let _ = handle_completion_request(
//         &mut cx,
//         indoc! {"
//             one.|<>
//             two
//             three
//         "},
//         vec!["completion_a", "completion_b"],
//     );
//     handle_copilot_completion_request(
//         &copilot_lsp,
//         vec![copilot::request::Completion {
//             text: "one.copilot1".into(),
//             range: lsp::Range::new(lsp::Position::new(0, 0), lsp::Position::new(0, 4)),
//             ..Default::default()
//         }],
//         vec![],
//     );
//     executor.advance_clock(COPILOT_DEBOUNCE_TIMEOUT);
//     cx.update_editor(|editor, cx| {
//         assert!(editor.context_menu_visible());
//         assert!(!editor.has_active_copilot_suggestion(cx));

//         // Confirming a completion inserts it and hides the context menu, without showing
//         // the copilot suggestion afterwards.
//         editor
//             .confirm_completion(&Default::default(), cx)
//             .unwrap()
//             .detach();
//         assert!(!editor.context_menu_visible());
//         assert!(!editor.has_active_copilot_suggestion(cx));
//         assert_eq!(editor.text(cx), "one.completion_a\ntwo\nthree\n");
//         assert_eq!(editor.display_text(cx), "one.completion_a\ntwo\nthree\n");
//     });

//     // Ensure Copilot suggestions are shown right away if no autocompletion is available.
//     cx.set_state(indoc! {"
//         oneˇ
//         two
//         three
//     "});
//     cx.simulate_keystroke(".");
//     let _ = handle_completion_request(
//         &mut cx,
//         indoc! {"
//             one.|<>
//             two
//             three
//         "},
//         vec![],
//     );
//     handle_copilot_completion_request(
//         &copilot_lsp,
//         vec![copilot::request::Completion {
//             text: "one.copilot1".into(),
//             range: lsp::Range::new(lsp::Position::new(0, 0), lsp::Position::new(0, 4)),
//             ..Default::default()
//         }],
//         vec![],
//     );
//     executor.advance_clock(COPILOT_DEBOUNCE_TIMEOUT);
//     cx.update_editor(|editor, cx| {
//         assert!(!editor.context_menu_visible());
//         assert!(editor.has_active_copilot_suggestion(cx));
//         assert_eq!(editor.display_text(cx), "one.copilot1\ntwo\nthree\n");
//         assert_eq!(editor.text(cx), "one.\ntwo\nthree\n");
//     });

//     // Reset editor, and ensure autocompletion is still favored over Copilot suggestions.
//     cx.set_state(indoc! {"
//         oneˇ
//         two
//         three
//     "});
//     cx.simulate_keystroke(".");
//     let _ = handle_completion_request(
//         &mut cx,
//         indoc! {"
//             one.|<>
//             two
//             three
//         "},
//         vec!["completion_a", "completion_b"],
//     );
//     handle_copilot_completion_request(
//         &copilot_lsp,
//         vec![copilot::request::Completion {
//             text: "one.copilot1".into(),
//             range: lsp::Range::new(lsp::Position::new(0, 0), lsp::Position::new(0, 4)),
//             ..Default::default()
//         }],
//         vec![],
//     );
//     executor.advance_clock(COPILOT_DEBOUNCE_TIMEOUT);
//     cx.update_editor(|editor, cx| {
//         assert!(editor.context_menu_visible());
//         assert!(!editor.has_active_copilot_suggestion(cx));

//         // When hiding the context menu, the Copilot suggestion becomes visible.
//         editor.hide_context_menu(cx);
//         assert!(!editor.context_menu_visible());
//         assert!(editor.has_active_copilot_suggestion(cx));
//         assert_eq!(editor.display_text(cx), "one.copilot1\ntwo\nthree\n");
//         assert_eq!(editor.text(cx), "one.\ntwo\nthree\n");
//     });

//     // Ensure existing completion is interpolated when inserting again.
//     cx.simulate_keystroke("c");
//     executor.run_until_parked();
//     cx.update_editor(|editor, cx| {
//         assert!(!editor.context_menu_visible());
//         assert!(editor.has_active_copilot_suggestion(cx));
//         assert_eq!(editor.display_text(cx), "one.copilot1\ntwo\nthree\n");
//         assert_eq!(editor.text(cx), "one.c\ntwo\nthree\n");
//     });

//     // After debouncing, new Copilot completions should be requested.
//     handle_copilot_completion_request(
//         &copilot_lsp,
//         vec![copilot::request::Completion {
//             text: "one.copilot2".into(),
//             range: lsp::Range::new(lsp::Position::new(0, 0), lsp::Position::new(0, 5)),
//             ..Default::default()
//         }],
//         vec![],
//     );
//     executor.advance_clock(COPILOT_DEBOUNCE_TIMEOUT);
//     cx.update_editor(|editor, cx| {
//         assert!(!editor.context_menu_visible());
//         assert!(editor.has_active_copilot_suggestion(cx));
//         assert_eq!(editor.display_text(cx), "one.copilot2\ntwo\nthree\n");
//         assert_eq!(editor.text(cx), "one.c\ntwo\nthree\n");

//         // Canceling should remove the active Copilot suggestion.
//         editor.cancel(&Default::default(), cx);
//         assert!(!editor.has_active_copilot_suggestion(cx));
//         assert_eq!(editor.display_text(cx), "one.c\ntwo\nthree\n");
//         assert_eq!(editor.text(cx), "one.c\ntwo\nthree\n");

//         // After canceling, tabbing shouldn't insert the previously shown suggestion.
//         editor.tab(&Default::default(), cx);
//         assert!(!editor.has_active_copilot_suggestion(cx));
//         assert_eq!(editor.display_text(cx), "one.c   \ntwo\nthree\n");
//         assert_eq!(editor.text(cx), "one.c   \ntwo\nthree\n");

//         // When undoing the previously active suggestion is shown again.
//         editor.undo(&Default::default(), cx);
//         assert!(editor.has_active_copilot_suggestion(cx));
//         assert_eq!(editor.display_text(cx), "one.copilot2\ntwo\nthree\n");
//         assert_eq!(editor.text(cx), "one.c\ntwo\nthree\n");
//     });

//     // If an edit occurs outside of this editor, the suggestion is still correctly interpolated.
//     cx.update_buffer(|buffer, cx| buffer.edit([(5..5, "o")], None, cx));
//     cx.update_editor(|editor, cx| {
//         assert!(editor.has_active_copilot_suggestion(cx));
//         assert_eq!(editor.display_text(cx), "one.copilot2\ntwo\nthree\n");
//         assert_eq!(editor.text(cx), "one.co\ntwo\nthree\n");

//         // Tabbing when there is an active suggestion inserts it.
//         editor.tab(&Default::default(), cx);
//         assert!(!editor.has_active_copilot_suggestion(cx));
//         assert_eq!(editor.display_text(cx), "one.copilot2\ntwo\nthree\n");
//         assert_eq!(editor.text(cx), "one.copilot2\ntwo\nthree\n");

//         // When undoing the previously active suggestion is shown again.
//         editor.undo(&Default::default(), cx);
//         assert!(editor.has_active_copilot_suggestion(cx));
//         assert_eq!(editor.display_text(cx), "one.copilot2\ntwo\nthree\n");
//         assert_eq!(editor.text(cx), "one.co\ntwo\nthree\n");

//         // Hide suggestion.
//         editor.cancel(&Default::default(), cx);
//         assert!(!editor.has_active_copilot_suggestion(cx));
//         assert_eq!(editor.display_text(cx), "one.co\ntwo\nthree\n");
//         assert_eq!(editor.text(cx), "one.co\ntwo\nthree\n");
//     });

//     // If an edit occurs outside of this editor but no suggestion is being shown,
//     // we won't make it visible.
//     cx.update_buffer(|buffer, cx| buffer.edit([(6..6, "p")], None, cx));
//     cx.update_editor(|editor, cx| {
//         assert!(!editor.has_active_copilot_suggestion(cx));
//         assert_eq!(editor.display_text(cx), "one.cop\ntwo\nthree\n");
//         assert_eq!(editor.text(cx), "one.cop\ntwo\nthree\n");
//     });

//     // Reset the editor to verify how suggestions behave when tabbing on leading indentation.
//     cx.update_editor(|editor, cx| {
//         editor.set_text("fn foo() {\n  \n}", cx);
//         editor.change_selections(None, cx, |s| {
//             s.select_ranges([Point::new(1, 2)..Point::new(1, 2)])
//         });
//     });
//     handle_copilot_completion_request(
//         &copilot_lsp,
//         vec![copilot::request::Completion {
//             text: "    let x = 4;".into(),
//             range: lsp::Range::new(lsp::Position::new(1, 0), lsp::Position::new(1, 2)),
//             ..Default::default()
//         }],
//         vec![],
//     );

//     cx.update_editor(|editor, cx| editor.next_copilot_suggestion(&Default::default(), cx));
//     executor.advance_clock(COPILOT_DEBOUNCE_TIMEOUT);
//     cx.update_editor(|editor, cx| {
//         assert!(editor.has_active_copilot_suggestion(cx));
//         assert_eq!(editor.display_text(cx), "fn foo() {\n    let x = 4;\n}");
//         assert_eq!(editor.text(cx), "fn foo() {\n  \n}");

//         // Tabbing inside of leading whitespace inserts indentation without accepting the suggestion.
//         editor.tab(&Default::default(), cx);
//         assert!(editor.has_active_copilot_suggestion(cx));
//         assert_eq!(editor.text(cx), "fn foo() {\n    \n}");
//         assert_eq!(editor.display_text(cx), "fn foo() {\n    let x = 4;\n}");

//         // Tabbing again accepts the suggestion.
//         editor.tab(&Default::default(), cx);
//         assert!(!editor.has_active_copilot_suggestion(cx));
//         assert_eq!(editor.text(cx), "fn foo() {\n    let x = 4;\n}");
//         assert_eq!(editor.display_text(cx), "fn foo() {\n    let x = 4;\n}");
//     });
// }

#[gpui::test]
async fn test_copilot_completion_invalidation(
    executor: BackgroundExecutor,
    cx: &mut gpui::TestAppContext,
) {
    init_test(cx, |_| {});

    let (copilot, copilot_lsp) = Copilot::fake(cx);
    cx.update(|cx| cx.set_global(copilot));
    let mut cx = EditorLspTestContext::new_rust(
        lsp::ServerCapabilities {
            completion_provider: Some(lsp::CompletionOptions {
                trigger_characters: Some(vec![".".to_string(), ":".to_string()]),
                ..Default::default()
            }),
            ..Default::default()
        },
        cx,
    )
    .await;

    cx.set_state(indoc! {"
        one
        twˇ
        three
    "});

    handle_copilot_completion_request(
        &copilot_lsp,
        vec![copilot::request::Completion {
            text: "two.foo()".into(),
            range: lsp::Range::new(lsp::Position::new(1, 0), lsp::Position::new(1, 2)),
            ..Default::default()
        }],
        vec![],
    );
    cx.update_editor(|editor, cx| editor.next_copilot_suggestion(&Default::default(), cx));
    executor.advance_clock(COPILOT_DEBOUNCE_TIMEOUT);
    cx.update_editor(|editor, cx| {
        assert!(editor.has_active_copilot_suggestion(cx));
        assert_eq!(editor.display_text(cx), "one\ntwo.foo()\nthree\n");
        assert_eq!(editor.text(cx), "one\ntw\nthree\n");

        editor.backspace(&Default::default(), cx);
        assert!(editor.has_active_copilot_suggestion(cx));
        assert_eq!(editor.display_text(cx), "one\ntwo.foo()\nthree\n");
        assert_eq!(editor.text(cx), "one\nt\nthree\n");

        editor.backspace(&Default::default(), cx);
        assert!(editor.has_active_copilot_suggestion(cx));
        assert_eq!(editor.display_text(cx), "one\ntwo.foo()\nthree\n");
        assert_eq!(editor.text(cx), "one\n\nthree\n");

        // Deleting across the original suggestion range invalidates it.
        editor.backspace(&Default::default(), cx);
        assert!(!editor.has_active_copilot_suggestion(cx));
        assert_eq!(editor.display_text(cx), "one\nthree\n");
        assert_eq!(editor.text(cx), "one\nthree\n");

        // Undoing the deletion restores the suggestion.
        editor.undo(&Default::default(), cx);
        assert!(editor.has_active_copilot_suggestion(cx));
        assert_eq!(editor.display_text(cx), "one\ntwo.foo()\nthree\n");
        assert_eq!(editor.text(cx), "one\n\nthree\n");
    });
}

//todo!()
// #[gpui::test]
// async fn test_copilot_multibuffer(executor: BackgroundExecutor, cx: &mut gpui::TestAppContext) {
//     init_test(cx, |_| {});

//     let (copilot, copilot_lsp) = Copilot::fake(cx);
//     cx.update(|cx| cx.set_global(copilot));

//     let buffer_1 = cx.build_model(|cx| Buffer::new(0, cx.entity_id().as_u64(), "a = 1\nb = 2\n"));
//     let buffer_2 = cx.build_model(|cx| Buffer::new(0, cx.entity_id().as_u64(), "c = 3\nd = 4\n"));
//     let multibuffer = cx.build_model(|cx| {
//         let mut multibuffer = MultiBuffer::new(0);
//         multibuffer.push_excerpts(
//             buffer_1.clone(),
//             [ExcerptRange {
//                 context: Point::new(0, 0)..Point::new(2, 0),
//                 primary: None,
//             }],
//             cx,
//         );
//         multibuffer.push_excerpts(
//             buffer_2.clone(),
//             [ExcerptRange {
//                 context: Point::new(0, 0)..Point::new(2, 0),
//                 primary: None,
//             }],
//             cx,
//         );
//         multibuffer
//     });
//     let editor = cx.add_window(|cx| build_editor(multibuffer, cx));

//     handle_copilot_completion_request(
//         &copilot_lsp,
//         vec![copilot::request::Completion {
//             text: "b = 2 + a".into(),
//             range: lsp::Range::new(lsp::Position::new(1, 0), lsp::Position::new(1, 5)),
//             ..Default::default()
//         }],
//         vec![],
//     );
//     editor.update(cx, |editor, cx| {
//         // Ensure copilot suggestions are shown for the first excerpt.
//         editor.change_selections(None, cx, |s| {
//             s.select_ranges([Point::new(1, 5)..Point::new(1, 5)])
//         });
//         editor.next_copilot_suggestion(&Default::default(), cx);
//     });
//     executor.advance_clock(COPILOT_DEBOUNCE_TIMEOUT);
//     editor.update(cx, |editor, cx| {
//         assert!(editor.has_active_copilot_suggestion(cx));
//         assert_eq!(
//             editor.display_text(cx),
//             "\n\na = 1\nb = 2 + a\n\n\n\nc = 3\nd = 4\n"
//         );
//         assert_eq!(editor.text(cx), "a = 1\nb = 2\n\nc = 3\nd = 4\n");
//     });

//     handle_copilot_completion_request(
//         &copilot_lsp,
//         vec![copilot::request::Completion {
//             text: "d = 4 + c".into(),
//             range: lsp::Range::new(lsp::Position::new(1, 0), lsp::Position::new(1, 6)),
//             ..Default::default()
//         }],
//         vec![],
//     );
//     editor.update(cx, |editor, cx| {
//         // Move to another excerpt, ensuring the suggestion gets cleared.
//         editor.change_selections(None, cx, |s| {
//             s.select_ranges([Point::new(4, 5)..Point::new(4, 5)])
//         });
//         assert!(!editor.has_active_copilot_suggestion(cx));
//         assert_eq!(
//             editor.display_text(cx),
//             "\n\na = 1\nb = 2\n\n\n\nc = 3\nd = 4\n"
//         );
//         assert_eq!(editor.text(cx), "a = 1\nb = 2\n\nc = 3\nd = 4\n");

//         // Type a character, ensuring we don't even try to interpolate the previous suggestion.
//         editor.handle_input(" ", cx);
//         assert!(!editor.has_active_copilot_suggestion(cx));
//         assert_eq!(
//             editor.display_text(cx),
//             "\n\na = 1\nb = 2\n\n\n\nc = 3\nd = 4 \n"
//         );
//         assert_eq!(editor.text(cx), "a = 1\nb = 2\n\nc = 3\nd = 4 \n");
//     });

//     // Ensure the new suggestion is displayed when the debounce timeout expires.
//     executor.advance_clock(COPILOT_DEBOUNCE_TIMEOUT);
//     editor.update(cx, |editor, cx| {
//         assert!(editor.has_active_copilot_suggestion(cx));
//         assert_eq!(
//             editor.display_text(cx),
//             "\n\na = 1\nb = 2\n\n\n\nc = 3\nd = 4 + c\n"
//         );
//         assert_eq!(editor.text(cx), "a = 1\nb = 2\n\nc = 3\nd = 4 \n");
//     });
// }

#[gpui::test]
async fn test_copilot_disabled_globs(executor: BackgroundExecutor, cx: &mut gpui::TestAppContext) {
    init_test(cx, |settings| {
        settings
            .copilot
            .get_or_insert(Default::default())
            .disabled_globs = Some(vec![".env*".to_string()]);
    });

    let (copilot, copilot_lsp) = Copilot::fake(cx);
    cx.update(|cx| cx.set_global(copilot));

    let fs = FakeFs::new(cx.executor());
    fs.insert_tree(
        "/test",
        json!({
            ".env": "SECRET=something\n",
            "README.md": "hello\n"
        }),
    )
    .await;
    let project = Project::test(fs, ["/test".as_ref()], cx).await;

    let private_buffer = project
        .update(cx, |project, cx| {
            project.open_local_buffer("/test/.env", cx)
        })
        .await
        .unwrap();
    let public_buffer = project
        .update(cx, |project, cx| {
            project.open_local_buffer("/test/README.md", cx)
        })
        .await
        .unwrap();

    let multibuffer = cx.build_model(|cx| {
        let mut multibuffer = MultiBuffer::new(0);
        multibuffer.push_excerpts(
            private_buffer.clone(),
            [ExcerptRange {
                context: Point::new(0, 0)..Point::new(1, 0),
                primary: None,
            }],
            cx,
        );
        multibuffer.push_excerpts(
            public_buffer.clone(),
            [ExcerptRange {
                context: Point::new(0, 0)..Point::new(1, 0),
                primary: None,
            }],
            cx,
        );
        multibuffer
    });
    let editor = cx.add_window(|cx| build_editor(multibuffer, cx));

    let mut copilot_requests = copilot_lsp
        .handle_request::<copilot::request::GetCompletions, _, _>(move |_params, _cx| async move {
            Ok(copilot::request::GetCompletionsResult {
                completions: vec![copilot::request::Completion {
                    text: "next line".into(),
                    range: lsp::Range::new(lsp::Position::new(1, 0), lsp::Position::new(1, 0)),
                    ..Default::default()
                }],
            })
        });

    editor.update(cx, |editor, cx| {
        editor.change_selections(None, cx, |selections| {
            selections.select_ranges([Point::new(0, 0)..Point::new(0, 0)])
        });
        editor.next_copilot_suggestion(&Default::default(), cx);
    });

    executor.advance_clock(COPILOT_DEBOUNCE_TIMEOUT);
    assert!(copilot_requests.try_next().is_err());

    editor.update(cx, |editor, cx| {
        editor.change_selections(None, cx, |s| {
            s.select_ranges([Point::new(2, 0)..Point::new(2, 0)])
        });
        editor.next_copilot_suggestion(&Default::default(), cx);
    });

    executor.advance_clock(COPILOT_DEBOUNCE_TIMEOUT);
    assert!(copilot_requests.try_next().is_ok());
}

#[gpui::test]
async fn test_on_type_formatting_not_triggered(cx: &mut gpui::TestAppContext) {
    init_test(cx, |_| {});

    let mut language = Language::new(
        LanguageConfig {
            name: "Rust".into(),
            path_suffixes: vec!["rs".to_string()],
            brackets: BracketPairConfig {
                pairs: vec![BracketPair {
                    start: "{".to_string(),
                    end: "}".to_string(),
                    close: true,
                    newline: true,
                }],
                disabled_scopes_by_bracket_ix: Vec::new(),
            },
            ..Default::default()
        },
        Some(tree_sitter_rust::language()),
    );
    let mut fake_servers = language
        .set_fake_lsp_adapter(Arc::new(FakeLspAdapter {
            capabilities: lsp::ServerCapabilities {
                document_on_type_formatting_provider: Some(lsp::DocumentOnTypeFormattingOptions {
                    first_trigger_character: "{".to_string(),
                    more_trigger_character: None,
                }),
                ..Default::default()
            },
            ..Default::default()
        }))
        .await;

    let fs = FakeFs::new(cx.executor());
    fs.insert_tree(
        "/a",
        json!({
            "main.rs": "fn main() { let a = 5; }",
            "other.rs": "// Test file",
        }),
    )
    .await;
    let project = Project::test(fs, ["/a".as_ref()], cx).await;
    project.update(cx, |project, _| project.languages().add(Arc::new(language)));
    let workspace = cx.add_window(|cx| Workspace::test_new(project.clone(), cx));

    let cx = &mut VisualTestContext::from_window(*workspace, cx);

    let worktree_id = workspace
        .update(cx, |workspace, cx| {
            workspace.project().update(cx, |project, cx| {
                project.worktrees().next().unwrap().read(cx).id()
            })
        })
        .unwrap();

    let buffer = project
        .update(cx, |project, cx| {
            project.open_local_buffer("/a/main.rs", cx)
        })
        .await
        .unwrap();
    cx.executor().run_until_parked();
    cx.executor().start_waiting();
    let fake_server = fake_servers.next().await.unwrap();
    let editor_handle = workspace
        .update(cx, |workspace, cx| {
            workspace.open_path((worktree_id, "main.rs"), None, true, cx)
        })
        .unwrap()
        .await
        .unwrap()
        .downcast::<Editor>()
        .unwrap();

    fake_server.handle_request::<lsp::request::OnTypeFormatting, _, _>(|params, _| async move {
        assert_eq!(
            params.text_document_position.text_document.uri,
            lsp::Url::from_file_path("/a/main.rs").unwrap(),
        );
        assert_eq!(
            params.text_document_position.position,
            lsp::Position::new(0, 21),
        );

        Ok(Some(vec![lsp::TextEdit {
            new_text: "]".to_string(),
            range: lsp::Range::new(lsp::Position::new(0, 22), lsp::Position::new(0, 22)),
        }]))
    });

    editor_handle.update(cx, |editor, cx| {
        editor.focus(cx);
        editor.change_selections(None, cx, |s| {
            s.select_ranges([Point::new(0, 21)..Point::new(0, 20)])
        });
        editor.handle_input("{", cx);
    });

    cx.executor().run_until_parked();

    buffer.update(cx, |buffer, _| {
        assert_eq!(
            buffer.text(),
            "fn main() { let a = {5}; }",
            "No extra braces from on type formatting should appear in the buffer"
        )
    });
}

#[gpui::test]
async fn test_language_server_restart_due_to_settings_change(cx: &mut gpui::TestAppContext) {
    init_test(cx, |_| {});

    let language_name: Arc<str> = "Rust".into();
    let mut language = Language::new(
        LanguageConfig {
            name: Arc::clone(&language_name),
            path_suffixes: vec!["rs".to_string()],
            ..Default::default()
        },
        Some(tree_sitter_rust::language()),
    );

    let server_restarts = Arc::new(AtomicUsize::new(0));
    let closure_restarts = Arc::clone(&server_restarts);
    let language_server_name = "test language server";
    let mut fake_servers = language
        .set_fake_lsp_adapter(Arc::new(FakeLspAdapter {
            name: language_server_name,
            initialization_options: Some(json!({
                "testOptionValue": true
            })),
            initializer: Some(Box::new(move |fake_server| {
                let task_restarts = Arc::clone(&closure_restarts);
                fake_server.handle_request::<lsp::request::Shutdown, _, _>(move |_, _| {
                    task_restarts.fetch_add(1, atomic::Ordering::Release);
                    futures::future::ready(Ok(()))
                });
            })),
            ..Default::default()
        }))
        .await;

    let fs = FakeFs::new(cx.executor());
    fs.insert_tree(
        "/a",
        json!({
            "main.rs": "fn main() { let a = 5; }",
            "other.rs": "// Test file",
        }),
    )
    .await;
    let project = Project::test(fs, ["/a".as_ref()], cx).await;
    project.update(cx, |project, _| project.languages().add(Arc::new(language)));
    let _window = cx.add_window(|cx| Workspace::test_new(project.clone(), cx));
    let _buffer = project
        .update(cx, |project, cx| {
            project.open_local_buffer("/a/main.rs", cx)
        })
        .await
        .unwrap();
    let _fake_server = fake_servers.next().await.unwrap();
    update_test_language_settings(cx, |language_settings| {
        language_settings.languages.insert(
            Arc::clone(&language_name),
            LanguageSettingsContent {
                tab_size: NonZeroU32::new(8),
                ..Default::default()
            },
        );
    });
    cx.executor().run_until_parked();
    assert_eq!(
        server_restarts.load(atomic::Ordering::Acquire),
        0,
        "Should not restart LSP server on an unrelated change"
    );

    update_test_project_settings(cx, |project_settings| {
        project_settings.lsp.insert(
            "Some other server name".into(),
            LspSettings {
                initialization_options: Some(json!({
                    "some other init value": false
                })),
            },
        );
    });
    cx.executor().run_until_parked();
    assert_eq!(
        server_restarts.load(atomic::Ordering::Acquire),
        0,
        "Should not restart LSP server on an unrelated LSP settings change"
    );

    update_test_project_settings(cx, |project_settings| {
        project_settings.lsp.insert(
            language_server_name.into(),
            LspSettings {
                initialization_options: Some(json!({
                    "anotherInitValue": false
                })),
            },
        );
    });
    cx.executor().run_until_parked();
    assert_eq!(
        server_restarts.load(atomic::Ordering::Acquire),
        1,
        "Should restart LSP server on a related LSP settings change"
    );

    update_test_project_settings(cx, |project_settings| {
        project_settings.lsp.insert(
            language_server_name.into(),
            LspSettings {
                initialization_options: Some(json!({
                    "anotherInitValue": false
                })),
            },
        );
    });
    cx.executor().run_until_parked();
    assert_eq!(
        server_restarts.load(atomic::Ordering::Acquire),
        1,
        "Should not restart LSP server on a related LSP settings change that is the same"
    );

    update_test_project_settings(cx, |project_settings| {
        project_settings.lsp.insert(
            language_server_name.into(),
            LspSettings {
                initialization_options: None,
            },
        );
    });
    cx.executor().run_until_parked();
    assert_eq!(
        server_restarts.load(atomic::Ordering::Acquire),
        2,
        "Should restart LSP server on another related LSP settings change"
    );
}

//todo!(completions)
// #[gpui::test]
// async fn test_completions_with_additional_edits(cx: &mut gpui::TestAppContext) {
//     init_test(cx, |_| {});

//     let mut cx = EditorLspTestContext::new_rust(
//         lsp::ServerCapabilities {
//             completion_provider: Some(lsp::CompletionOptions {
//                 trigger_characters: Some(vec![".".to_string()]),
//                 resolve_provider: Some(true),
//                 ..Default::default()
//             }),
//             ..Default::default()
//         },
//         cx,
//     )
//     .await;

//     cx.set_state(indoc! {"fn main() { let a = 2ˇ; }"});
//     cx.simulate_keystroke(".");
//     let completion_item = lsp::CompletionItem {
//         label: "some".into(),
//         kind: Some(lsp::CompletionItemKind::SNIPPET),
//         detail: Some("Wrap the expression in an `Option::Some`".to_string()),
//         documentation: Some(lsp::Documentation::MarkupContent(lsp::MarkupContent {
//             kind: lsp::MarkupKind::Markdown,
//             value: "```rust\nSome(2)\n```".to_string(),
//         })),
//         deprecated: Some(false),
//         sort_text: Some("fffffff2".to_string()),
//         filter_text: Some("some".to_string()),
//         insert_text_format: Some(lsp::InsertTextFormat::SNIPPET),
//         text_edit: Some(lsp::CompletionTextEdit::Edit(lsp::TextEdit {
//             range: lsp::Range {
//                 start: lsp::Position {
//                     line: 0,
//                     character: 22,
//                 },
//                 end: lsp::Position {
//                     line: 0,
//                     character: 22,
//                 },
//             },
//             new_text: "Some(2)".to_string(),
//         })),
//         additional_text_edits: Some(vec![lsp::TextEdit {
//             range: lsp::Range {
//                 start: lsp::Position {
//                     line: 0,
//                     character: 20,
//                 },
//                 end: lsp::Position {
//                     line: 0,
//                     character: 22,
//                 },
//             },
//             new_text: "".to_string(),
//         }]),
//         ..Default::default()
//     };

//     let closure_completion_item = completion_item.clone();
//     let mut request = cx.handle_request::<lsp::request::Completion, _, _>(move |_, _, _| {
//         let task_completion_item = closure_completion_item.clone();
//         async move {
//             Ok(Some(lsp::CompletionResponse::Array(vec![
//                 task_completion_item,
//             ])))
//         }
//     });

//     request.next().await;

//     cx.condition(|editor, _| editor.context_menu_visible())
//         .await;
//     let apply_additional_edits = cx.update_editor(|editor, cx| {
//         editor
//             .confirm_completion(&ConfirmCompletion::default(), cx)
//             .unwrap()
//     });
//     cx.assert_editor_state(indoc! {"fn main() { let a = 2.Some(2)ˇ; }"});

//     cx.handle_request::<lsp::request::ResolveCompletionItem, _, _>(move |_, _, _| {
//         let task_completion_item = completion_item.clone();
//         async move { Ok(task_completion_item) }
//     })
//     .next()
//     .await
//     .unwrap();
//     apply_additional_edits.await.unwrap();
//     cx.assert_editor_state(indoc! {"fn main() { let a = Some(2)ˇ; }"});
// }

// #[gpui::test]
// async fn test_completions_in_languages_with_extra_word_characters(cx: &mut gpui::TestAppContext) {
//     init_test(cx, |_| {});

//     let mut cx = EditorLspTestContext::new(
//         Language::new(
//             LanguageConfig {
//                 path_suffixes: vec!["jsx".into()],
//                 overrides: [(
//                     "element".into(),
//                     LanguageConfigOverride {
//                         word_characters: Override::Set(['-'].into_iter().collect()),
//                         ..Default::default()
//                     },
//                 )]
//                 .into_iter()
//                 .collect(),
//                 ..Default::default()
//             },
//             Some(tree_sitter_typescript::language_tsx()),
//         )
//         .with_override_query("(jsx_self_closing_element) @element")
//         .unwrap(),
//         lsp::ServerCapabilities {
//             completion_provider: Some(lsp::CompletionOptions {
//                 trigger_characters: Some(vec![":".to_string()]),
//                 ..Default::default()
//             }),
//             ..Default::default()
//         },
//         cx,
//     )
//     .await;

//     cx.lsp
//         .handle_request::<lsp::request::Completion, _, _>(move |_, _| async move {
//             Ok(Some(lsp::CompletionResponse::Array(vec![
//                 lsp::CompletionItem {
//                     label: "bg-blue".into(),
//                     ..Default::default()
//                 },
//                 lsp::CompletionItem {
//                     label: "bg-red".into(),
//                     ..Default::default()
//                 },
//                 lsp::CompletionItem {
//                     label: "bg-yellow".into(),
//                     ..Default::default()
//                 },
//             ])))
//         });

//     cx.set_state(r#"<p class="bgˇ" />"#);

//     // Trigger completion when typing a dash, because the dash is an extra
//     // word character in the 'element' scope, which contains the cursor.
//     cx.simulate_keystroke("-");
//     cx.executor().run_until_parked();
//     cx.update_editor(|editor, _| {
//         if let Some(ContextMenu::Completions(menu)) = editor.context_menu.read().as_ref() {
//             assert_eq!(
//                 menu.matches.iter().map(|m| &m.string).collect::<Vec<_>>(),
//                 &["bg-red", "bg-blue", "bg-yellow"]
//             );
//         } else {
//             panic!("expected completion menu to be open");
//         }
//     });

//     cx.simulate_keystroke("l");
//     cx.executor().run_until_parked();
//     cx.update_editor(|editor, _| {
//         if let Some(ContextMenu::Completions(menu)) = editor.context_menu.read().as_ref() {
//             assert_eq!(
//                 menu.matches.iter().map(|m| &m.string).collect::<Vec<_>>(),
//                 &["bg-blue", "bg-yellow"]
//             );
//         } else {
//             panic!("expected completion menu to be open");
//         }
//     });

//     // When filtering completions, consider the character after the '-' to
//     // be the start of a subword.
//     cx.set_state(r#"<p class="yelˇ" />"#);
//     cx.simulate_keystroke("l");
//     cx.executor().run_until_parked();
//     cx.update_editor(|editor, _| {
//         if let Some(ContextMenu::Completions(menu)) = editor.context_menu.read().as_ref() {
//             assert_eq!(
//                 menu.matches.iter().map(|m| &m.string).collect::<Vec<_>>(),
//                 &["bg-yellow"]
//             );
//         } else {
//             panic!("expected completion menu to be open");
//         }
//     });
// }

#[gpui::test]
async fn test_document_format_with_prettier(cx: &mut gpui::TestAppContext) {
    init_test(cx, |settings| {
        settings.defaults.formatter = Some(language_settings::Formatter::Prettier)
    });

    let mut language = Language::new(
        LanguageConfig {
            name: "Rust".into(),
            path_suffixes: vec!["rs".to_string()],
            prettier_parser_name: Some("test_parser".to_string()),
            ..Default::default()
        },
        Some(tree_sitter_rust::language()),
    );

    let test_plugin = "test_plugin";
    let _ = language
        .set_fake_lsp_adapter(Arc::new(FakeLspAdapter {
            prettier_plugins: vec![test_plugin],
            ..Default::default()
        }))
        .await;

    let fs = FakeFs::new(cx.executor());
    fs.insert_file("/file.rs", Default::default()).await;

    let project = Project::test(fs, ["/file.rs".as_ref()], cx).await;
    let prettier_format_suffix = project::TEST_PRETTIER_FORMAT_SUFFIX;
    project.update(cx, |project, _| {
        project.languages().add(Arc::new(language));
    });
    let buffer = project
        .update(cx, |project, cx| project.open_local_buffer("/file.rs", cx))
        .await
        .unwrap();

    let buffer_text = "one\ntwo\nthree\n";
    let buffer = cx.build_model(|cx| MultiBuffer::singleton(buffer, cx));
    let (editor, cx) = cx.add_window_view(|cx| build_editor(buffer, cx));
    editor.update(cx, |editor, cx| editor.set_text(buffer_text, cx));

    editor
        .update(cx, |editor, cx| {
            editor.perform_format(project.clone(), FormatTrigger::Manual, cx)
        })
        .unwrap()
        .await;
    assert_eq!(
        editor.update(cx, |editor, cx| editor.text(cx)),
        buffer_text.to_string() + prettier_format_suffix,
        "Test prettier formatting was not applied to the original buffer text",
    );

    update_test_language_settings(cx, |settings| {
        settings.defaults.formatter = Some(language_settings::Formatter::Auto)
    });
    let format = editor.update(cx, |editor, cx| {
        editor.perform_format(project.clone(), FormatTrigger::Manual, cx)
    });
    format.await.unwrap();
    assert_eq!(
        editor.update(cx, |editor, cx| editor.text(cx)),
        buffer_text.to_string() + prettier_format_suffix + "\n" + prettier_format_suffix,
        "Autoformatting (via test prettier) was not applied to the original buffer text",
    );
}

fn empty_range(row: usize, column: usize) -> Range<DisplayPoint> {
    let point = DisplayPoint::new(row as u32, column as u32);
    point..point
}

fn assert_selection_ranges(marked_text: &str, view: &mut Editor, cx: &mut ViewContext<Editor>) {
    let (text, ranges) = marked_text_ranges(marked_text, true);
    assert_eq!(view.text(cx), text);
    assert_eq!(
        view.selections.ranges(cx),
        ranges,
        "Assert selections are {}",
        marked_text
    );
}

/// Handle completion request passing a marked string specifying where the completion
/// should be triggered from using '|' character, what range should be replaced, and what completions
/// should be returned using '<' and '>' to delimit the range
pub fn handle_completion_request<'a>(
    cx: &mut EditorLspTestContext<'a>,
    marked_string: &str,
    completions: Vec<&'static str>,
) -> impl Future<Output = ()> {
    let complete_from_marker: TextRangeMarker = '|'.into();
    let replace_range_marker: TextRangeMarker = ('<', '>').into();
    let (_, mut marked_ranges) = marked_text_ranges_by(
        marked_string,
        vec![complete_from_marker.clone(), replace_range_marker.clone()],
    );

    let complete_from_position =
        cx.to_lsp(marked_ranges.remove(&complete_from_marker).unwrap()[0].start);
    let replace_range =
        cx.to_lsp_range(marked_ranges.remove(&replace_range_marker).unwrap()[0].clone());

    let mut request = cx.handle_request::<lsp::request::Completion, _, _>(move |url, params, _| {
        let completions = completions.clone();
        async move {
            assert_eq!(params.text_document_position.text_document.uri, url.clone());
            assert_eq!(
                params.text_document_position.position,
                complete_from_position
            );
            Ok(Some(lsp::CompletionResponse::Array(
                completions
                    .iter()
                    .map(|completion_text| lsp::CompletionItem {
                        label: completion_text.to_string(),
                        text_edit: Some(lsp::CompletionTextEdit::Edit(lsp::TextEdit {
                            range: replace_range,
                            new_text: completion_text.to_string(),
                        })),
                        ..Default::default()
                    })
                    .collect(),
            )))
        }
    });

    async move {
        request.next().await;
    }
}

fn handle_resolve_completion_request<'a>(
    cx: &mut EditorLspTestContext<'a>,
    edits: Option<Vec<(&'static str, &'static str)>>,
) -> impl Future<Output = ()> {
    let edits = edits.map(|edits| {
        edits
            .iter()
            .map(|(marked_string, new_text)| {
                let (_, marked_ranges) = marked_text_ranges(marked_string, false);
                let replace_range = cx.to_lsp_range(marked_ranges[0].clone());
                lsp::TextEdit::new(replace_range, new_text.to_string())
            })
            .collect::<Vec<_>>()
    });

    let mut request =
        cx.handle_request::<lsp::request::ResolveCompletionItem, _, _>(move |_, _, _| {
            let edits = edits.clone();
            async move {
                Ok(lsp::CompletionItem {
                    additional_text_edits: edits,
                    ..Default::default()
                })
            }
        });

    async move {
        request.next().await;
    }
}

fn handle_copilot_completion_request(
    lsp: &lsp::FakeLanguageServer,
    completions: Vec<copilot::request::Completion>,
    completions_cycling: Vec<copilot::request::Completion>,
) {
    lsp.handle_request::<copilot::request::GetCompletions, _, _>(move |_params, _cx| {
        let completions = completions.clone();
        async move {
            Ok(copilot::request::GetCompletionsResult {
                completions: completions.clone(),
            })
        }
    });
    lsp.handle_request::<copilot::request::GetCompletionsCycling, _, _>(move |_params, _cx| {
        let completions_cycling = completions_cycling.clone();
        async move {
            Ok(copilot::request::GetCompletionsResult {
                completions: completions_cycling.clone(),
            })
        }
    });
}

pub(crate) fn update_test_language_settings(
    cx: &mut TestAppContext,
    f: impl Fn(&mut AllLanguageSettingsContent),
) {
    cx.update(|cx| {
        cx.update_global(|store: &mut SettingsStore, cx| {
            store.update_user_settings::<AllLanguageSettings>(cx, f);
        });
    });
}

pub(crate) fn update_test_project_settings(
    cx: &mut TestAppContext,
    f: impl Fn(&mut ProjectSettings),
) {
    cx.update(|cx| {
        cx.update_global(|store: &mut SettingsStore, cx| {
            store.update_user_settings::<ProjectSettings>(cx, f);
        });
    });
}

pub(crate) fn init_test(cx: &mut TestAppContext, f: fn(&mut AllLanguageSettingsContent)) {
    cx.update(|cx| {
        let store = SettingsStore::test(cx);
        cx.set_global(store);
        theme::init(cx);
        client::init_settings(cx);
        language::init(cx);
        Project::init_settings(cx);
        workspace::init_settings(cx);
        crate::init(cx);
    });

    update_test_language_settings(cx, f);
}<|MERGE_RESOLUTION|>--- conflicted
+++ resolved
@@ -4582,14 +4582,8 @@
         Buffer::new(0, cx.entity_id().as_u64(), text).with_language(language, cx)
     });
     let buffer = cx.build_model(|cx| MultiBuffer::singleton(buffer, cx));
-<<<<<<< HEAD
-    let (view, mut cx) = cx.add_window_view(|cx| build_editor(buffer, cx));
-    let cx = &mut cx;
+    let (view, cx) = cx.add_window_view(|cx| build_editor(buffer, cx));
     view.condition::<crate::EditorEvent>(cx, |view, cx| !view.buffer.read(cx).is_parsing(cx))
-=======
-    let (view, cx) = cx.add_window_view(|cx| build_editor(buffer, cx));
-    view.condition::<crate::Event>(cx, |view, cx| !view.buffer.read(cx).is_parsing(cx))
->>>>>>> 26d90a5e
         .await;
 
     view.update(cx, |view, cx| {
@@ -6300,14 +6294,8 @@
         Buffer::new(0, cx.entity_id().as_u64(), text).with_language(language, cx)
     });
     let buffer = cx.build_model(|cx| MultiBuffer::singleton(buffer, cx));
-<<<<<<< HEAD
-    let (view, mut cx) = cx.add_window_view(|cx| build_editor(buffer, cx));
-    let cx = &mut cx;
+    let (view, cx) = cx.add_window_view(|cx| build_editor(buffer, cx));
     view.condition::<crate::EditorEvent>(cx, |view, cx| !view.buffer.read(cx).is_parsing(cx))
-=======
-    let (view, cx) = cx.add_window_view(|cx| build_editor(buffer, cx));
-    view.condition::<crate::Event>(cx, |view, cx| !view.buffer.read(cx).is_parsing(cx))
->>>>>>> 26d90a5e
         .await;
 
     view.update(cx, |view, cx| {
