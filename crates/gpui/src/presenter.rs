--- conflicted
+++ resolved
@@ -187,11 +187,6 @@
             window_id: self.window_id,
             rendered_views: &mut self.rendered_views,
             parents: &mut self.parents,
-<<<<<<< HEAD
-            refreshing,
-            window_size,
-=======
->>>>>>> 82d6e606
             font_cache: &self.font_cache,
             font_system: cx.platform().fonts(),
             text_layout_cache: &self.text_layout_cache,
@@ -202,6 +197,7 @@
             clicked_region_id: self.clicked_region.as_ref().map(MouseRegion::id),
             right_clicked_region_id: self.right_clicked_region.as_ref().map(MouseRegion::id),
             titlebar_height: self.titlebar_height,
+            window_size,
             app: cx,
         }
     }
@@ -461,17 +457,13 @@
     rendered_views: &'a mut HashMap<usize, ElementBox>,
     parents: &'a mut HashMap<usize, usize>,
     view_stack: Vec<usize>,
-<<<<<<< HEAD
-    pub refreshing: bool,
-    pub window_size: Vector2F,
-=======
->>>>>>> 82d6e606
     pub font_cache: &'a Arc<FontCache>,
     pub font_system: Arc<dyn FontSystem>,
     pub text_layout_cache: &'a TextLayoutCache,
     pub asset_cache: &'a AssetCache,
     pub app: &'a mut MutableAppContext,
     pub refreshing: bool,
+    pub window_size: Vector2F,
     titlebar_height: f32,
     hovered_region_ids: HashSet<MouseRegionId>,
     clicked_region_id: Option<MouseRegionId>,
@@ -479,6 +471,14 @@
 }
 
 impl<'a> LayoutContext<'a> {
+    pub(crate) fn keystrokes_for_action(
+        &self,
+        action: &dyn Action,
+    ) -> Option<SmallVec<[Keystroke; 2]>> {
+        self.app
+            .keystrokes_for_action(self.window_id, &self.view_stack, action)
+    }
+
     fn layout(&mut self, view_id: usize, constraint: SizeConstraint) -> Vector2F {
         if let Some(parent_id) = self.view_stack.last() {
             self.parents.insert(view_id, *parent_id);
@@ -491,14 +491,6 @@
         size
     }
 
-<<<<<<< HEAD
-    pub(crate) fn keystrokes_for_action(
-        &self,
-        action: &dyn Action,
-    ) -> Option<SmallVec<[Keystroke; 2]>> {
-        self.app
-            .keystrokes_for_action(self.window_id, &self.view_stack, action)
-=======
     pub fn render<F, V, T>(&mut self, handle: &ViewHandle<V>, f: F) -> T
     where
         F: FnOnce(&mut V, &mut RenderContext<V>) -> T,
@@ -518,7 +510,6 @@
             };
             f(view, &mut render_cx)
         })
->>>>>>> 82d6e606
     }
 }
 
